{
 "cells": [
  {
   "cell_type": "code",
   "execution_count": 1,
   "id": "f2612238",
   "metadata": {},
   "outputs": [],
   "source": [
    "import numpy as np\n",
    "import pandas as pd\n",
    "from sklearn.linear_model import LinearRegression\n",
    "from sklearn.metrics import mean_squared_error\n",
    "from sklearn.model_selection import train_test_split\n",
    "from itertools import combinations\n",
    "import sys\n",
    "import matplotlib.pyplot as plt\n",
    "import seaborn as sns\n",
    "import importlib.util"
   ]
  },
  {
   "cell_type": "code",
   "execution_count": 11,
   "id": "7758aea1",
   "metadata": {},
   "outputs": [
    {
     "name": "stdout",
     "output_type": "stream",
     "text": [
      "['/home/mikhail-xnor/Projects/GMDH/examples', '/home/mikhail-xnor/Projects/GMDH/build', 'C:/Users/Mi/Documents/Diploma/GMDH/build/Release', '/usr/lib/python310.zip', '/usr/lib/python3.10', '/usr/lib/python3.10/lib-dynload', '', '/home/mikhail-xnor/Projects/GMDH/gmdhpy/lib/python3.10/site-packages']\n"
     ]
    }
   ],
   "source": [
    "print(sys.path)"
   ]
  },
  {
   "cell_type": "code",
   "execution_count": 2,
   "id": "16699292",
   "metadata": {},
   "outputs": [],
   "source": [
    "sys.path.insert(1, \"C:/Users/Mi/Documents/Diploma/GMDH/build/Release\")\n",
    "sys.path.insert(1, \"/home/mikhail-xnor/Projects/GMDH/build\")"
   ]
  },
  {
   "cell_type": "code",
   "execution_count": 3,
   "id": "b4fabbb7",
   "metadata": {},
   "outputs": [],
   "source": [
    "import gmdhpy as gm"
   ]
  },
  {
   "cell_type": "code",
   "execution_count": 4,
   "id": "49ff3ad6",
   "metadata": {},
   "outputs": [],
   "source": [
    "from gmdhpy import Criterion, CriterionType"
   ]
  },
  {
   "cell_type": "code",
   "execution_count": 15,
   "id": "8c59118c",
   "metadata": {},
   "outputs": [
    {
     "data": {
      "text/plain": [
       "['COMBI',\n",
       " 'Criterion',\n",
       " 'CriterionType',\n",
       " 'GMDH',\n",
       " 'MIA',\n",
       " 'MULTI',\n",
       " 'ParallelCriterion',\n",
       " 'PolynomialType',\n",
       " 'SequentialCriterion',\n",
       " 'Solver',\n",
       " '__doc__',\n",
       " '__file__',\n",
       " '__loader__',\n",
       " '__name__',\n",
       " '__package__',\n",
       " '__spec__',\n",
       " 'splitData',\n",
       " 'splitted_data',\n",
       " 'timeSeriesTransformation']"
      ]
     },
     "execution_count": 15,
     "metadata": {},
     "output_type": "execute_result"
    }
   ],
   "source": [
    "dir(gm)"
   ]
  },
  {
   "cell_type": "code",
<<<<<<< HEAD
   "execution_count": 6,
=======
   "execution_count": 5,
>>>>>>> f9793928
   "id": "d740176d",
   "metadata": {},
   "outputs": [],
   "source": [
    "crit = Criterion(CriterionType.regularity)"
   ]
  },
  {
   "cell_type": "code",
   "execution_count": 5,
   "id": "5b113d71",
   "metadata": {},
   "outputs": [],
   "source": [
    "def data_preparation(x, lags, validate_size, test_size=0):\n",
    "    #print(\"x: \", x)\n",
    "    x_data = list()\n",
    "    y_data = list()\n",
    "    for i in range(len(x) - lags):\n",
    "        x_data.append(list(x.values[i:i+lags]))\n",
    "        y_data.append(x.values[i+lags])\n",
    "    x_train, x_val, y_train, y_val = train_test_split(x_data, y_data, test_size=validate_size, shuffle=False)\n",
    "    x_train = np.array(x_train)\n",
    "    x_val = np.array(x_val)\n",
    "    #print(\"x_train:\\n\", x_train)\n",
    "    #print(\"y_train:\\n\", y_train)\n",
    "    #print(\"x_val:\\n\", x_val)\n",
    "    #print(\"y_val:\\n\", y_val)\n",
    "    if test_size > 0:\n",
    "        x_train, x_test, y_train, y_test = train_test_split(x_train, y_train, test_size=test_size, shuffle=False)\n",
    "        x_train = np.array(x_train)\n",
    "        x_test = np.array(x_test)\n",
    "        return x_train, y_train, x_test, y_test, x_val, y_val\n",
    "    else:\n",
    "        return x_train, y_train, x_val, y_val\n",
    "\n",
    "def print_polynom(polynom, coeffs):\n",
    "    best_polynom_str = \"y =\"\n",
    "    for i in range(len(polynom)):\n",
    "        if coeffs[i] > 0:\n",
    "            if i > 0:\n",
    "                best_polynom_str += \" + \"\n",
    "            else:\n",
    "                best_polynom_str += \" \"\n",
    "        else:\n",
    "            best_polynom_str += \" - \"\n",
    "        best_polynom_str += str(abs(coeffs[i]))\n",
    "        if i != len(coeffs) - 1:\n",
    "            best_polynom_str += \"*x\" + str(polynom[i] + 1)\n",
    "    print(best_polynom_str)"
   ]
  },
  {
   "cell_type": "code",
   "execution_count": 6,
   "id": "0bbc06a3",
   "metadata": {},
   "outputs": [],
   "source": [
    "def regression(x, lags, validate_size):\n",
    "    x_train, y_train, x_val, y_val = data_preparation(x, lags, validate_size)\n",
    "    lr = LinearRegression(n_jobs=-1)\n",
    "    lr.fit(x_train, y_train)\n",
    "    coeffs = list(lr.coef_)\n",
    "    coeffs.append(lr.intercept_)\n",
    "    coeffs = [round(coeff, 6) for coeff in coeffs]\n",
    "    y_pred = lr.predict(x_val)\n",
    "    error = round(mean_squared_error(y_pred, y_val), 6)\n",
    "    print_polynom(range(lags + 1), coeffs)\n",
    "    return y_pred"
   ]
  },
  {
   "cell_type": "code",
   "execution_count": 29,
   "id": "645763f0",
   "metadata": {},
   "outputs": [],
   "source": [
    "LinearRegression?"
   ]
  },
  {
   "cell_type": "code",
   "execution_count": 7,
   "id": "174d53ca",
   "metadata": {},
   "outputs": [],
   "source": [
    "def regression_combi(x, lags, validate_size, test_size):\n",
    "    x_train, y_train, x_test, y_test, x_val, y_val = data_preparation(x, lags, validate_size, test_size)\n",
    "    lr = LinearRegression(n_jobs=-1)\n",
    "    last_error = 100000000000000\n",
    "    best_coeffs = []\n",
    "    best_polynom = []\n",
    "    for level in range(1, x_train.shape[1] + 1):\n",
    "        errors = []\n",
    "        for comb in combinations(range(x_train.shape[1]), level):\n",
    "            lr.fit(x_train[:, comb], y_train)\n",
    "            coeffs = list(lr.coef_)\n",
    "            coeffs.append(lr.intercept_)\n",
    "            coeffs = [round(coeff, 6) for coeff in coeffs]\n",
    "            y_pred = lr.predict(x_test[:, comb])\n",
    "            error = round(mean_squared_error(y_pred, y_test), 6)\n",
    "            comb = list(comb)\n",
    "            comb.append(lags)\n",
    "            errors.append((error, coeffs, comb))\n",
    "        errors.sort()\n",
    "        #print(errors[0])\n",
    "        if last_error > errors[0][0]:\n",
    "            last_error = errors[0][0]\n",
    "            best_coeffs = errors[0][1]\n",
    "            best_polynom = errors[0][2]\n",
    "        else:\n",
    "            break\n",
    "    best_polynom_str = \"y =\"\n",
    "    print_polynom(best_polynom, best_coeffs)\n",
    "    y_pred = lr.fit(x_train[:, best_polynom[:-1]], y_train).predict(x_val[:, best_polynom[:-1]])\n",
    "    return y_pred"
   ]
  },
  {
   "cell_type": "code",
<<<<<<< HEAD
   "execution_count": 7,
=======
   "execution_count": 5,
>>>>>>> f9793928
   "id": "acf24b05",
   "metadata": {
    "scrolled": true
   },
   "outputs": [
    {
     "name": "stdout",
     "output_type": "stream",
     "text": [
<<<<<<< HEAD
      "CPU times: total: 359 ms\n",
      "Wall time: 395 ms\n"
=======
      "CPU times: user 160 ms, sys: 38.5 ms, total: 199 ms\n",
      "Wall time: 204 ms\n"
>>>>>>> f9793928
     ]
    }
   ],
   "source": [
    "%%time\n",
    "data = pd.read_csv(\"Sberbank.csv\")['close'][:-50000]\n",
    "lags = 10\n",
    "test_size = 0.33\n",
    "validate_size = 0.2"
   ]
  },
  {
   "cell_type": "code",
   "execution_count": 12,
   "id": "4a14976d",
   "metadata": {},
   "outputs": [],
   "source": [
    "gm.COMBI.fit?"
   ]
  },
  {
   "cell_type": "code",
<<<<<<< HEAD
   "execution_count": 10,
=======
   "execution_count": 6,
>>>>>>> f9793928
   "id": "94e7c4c3",
   "metadata": {},
   "outputs": [
    {
     "name": "stdout",
     "output_type": "stream",
     "text": [
<<<<<<< HEAD
      "CPU times: total: 15.6 ms\n",
      "Wall time: 19.4 ms\n"
=======
      "CPU times: user 143 ms, sys: 7.53 ms, total: 151 ms\n",
      "Wall time: 148 ms\n"
>>>>>>> f9793928
     ]
    }
   ],
   "source": [
    "%%time\n",
    "mat, vec = gm.timeSeriesTransformation(data, lags)\n",
    "splited_data = gm.splitData(mat, vec, validate_size, False, 0)"
   ]
  },
  {
   "cell_type": "code",
<<<<<<< HEAD
   "execution_count": 13,
=======
   "execution_count": null,
>>>>>>> f9793928
   "id": "3c133e4f",
   "metadata": {
    "scrolled": true
   },
   "outputs": [
    {
     "name": "stdout",
     "output_type": "stream",
     "text": [
<<<<<<< HEAD
      "LEVEL 1  [==============================] 100% [00m:00s] (10 combinations)                                              \n",
      "LEVEL 2  [============>                 ] 42% [00m:00s] (45 combinations)                                               \r"
=======
      "LEVEL 1 (10 combinations) [===============>              ] 50% [00m:00s] "
>>>>>>> f9793928
     ]
    },
    {
     "name": "stderr",
     "output_type": "stream",
     "text": [
<<<<<<< HEAD
      "<timed exec>:2: Warning: \n",
=======
      "/home/mikhail-xnor/Projects/GMDH/gmdhpy/lib/python3.10/site-packages/IPython/core/magics/execution.py:1316: Warning: \n",
>>>>>>> f9793928
      "Warning! The input number of threads is incorrect!\n",
      "The default value is used (threads = 1)!\n",
      "\n",
      "  exec(code, glob, local_ns)\n"
     ]
    },
    {
     "name": "stdout",
     "output_type": "stream",
     "text": [
<<<<<<< HEAD
      "LEVEL 2  [==============================] 100% [00m:00s] (45 combinations)                                              \n",
      "LEVEL 3  [==============================] 100% [00m:00s] (120 combinations)                                             \n",
      "LEVEL 4  [==============================] 100% [00m:02s] (210 combinations)                                             \n",
      "LEVEL 5  [==============================] 100% [00m:03s] (252 combinations)                                             \n",
      "LEVEL 6  [==============================] 100% [00m:03s] (210 combinations)                                             \n",
      "y = 0.007455*x1 - 0.005629*x2 - 0.008511*x4 + 0.014043*x9 + 0.992491*x10 + 0.013044\n",
      "CPU times: total: 15.2 s\n",
      "Wall time: 11.6 s\n"
=======
      "LEVEL 1 (10 combinations) [==============================] 100% [00m:00s] \n",
      "LEVEL 2 (45 combinations) [==============================] 100% [00m:02s] \n",
      "LEVEL 3 (120 combinations) [==============>               ] 48% [00m:04s] "
>>>>>>> f9793928
     ]
    }
   ],
   "source": [
    "%%time\n",
    "combi = gm.COMBI()\n",
    "combi.fit(splited_data.x_train, splited_data.y_train, gm.Criterion(gm.CriterionType.regularity, gm.Solver.accurate), test_size, 0, 0, 1, -10, 1);\n",
    "print(combi.getBestPolynomial())\n",
    "y_pred_combi = combi.predict(splited_data.x_test)"
   ]
  },
  {
   "cell_type": "code",
<<<<<<< HEAD
   "execution_count": 14,
=======
   "execution_count": 7,
>>>>>>> f9793928
   "id": "a149ae28",
   "metadata": {},
   "outputs": [
    {
     "name": "stdout",
     "output_type": "stream",
     "text": [
<<<<<<< HEAD
      "LEVEL 1  [==============================] 100% [00m:00s] (10 combinations)                                              \n",
      "LEVEL 2  [==================>           ] 60% [00m:00s] (35 combinations)                                               \r"
=======
      "LEVEL 1 (10 combinations) [============>                 ] 40% [00m:00s] "
>>>>>>> f9793928
     ]
    },
    {
     "name": "stderr",
     "output_type": "stream",
     "text": [
      "<timed exec>:2: Warning: \n",
      "Warning! The input number of threads is incorrect!\n",
      "The default value is used (threads = 1)!\n",
      "\n"
     ]
    },
    {
     "name": "stdout",
     "output_type": "stream",
     "text": [
<<<<<<< HEAD
      "LEVEL 2  [==============================] 100% [00m:00s] (35 combinations)                                              \n",
      "LEVEL 3  [==============================] 100% [00m:00s] (30 combinations)                                              \n",
      "LEVEL 4  [==============================] 100% [00m:00s] (28 combinations)                                              \n",
      "LEVEL 5  [==============================] 100% [00m:00s] (24 combinations)                                              \n",
      "LEVEL 6  [==============================] 100% [00m:00s] (20 combinations)                                              \n",
      "y = 0.007455*x1 - 0.005629*x2 - 0.008511*x4 + 0.014043*x9 + 0.992491*x10 + 0.013044\n",
      "CPU times: total: 1.55 s\n",
      "Wall time: 1.59 s\n"
=======
      "LEVEL 1 (10 combinations) [==============================] 100% [00m:00s] \n",
      "LEVEL 2 (35 combinations) [==============================] 100% [00m:02s] ?25l\n",
      "LEVEL 3 (30 combinations) [==============================] 100% [00m:03s] ?25l\n",
      "LEVEL 4 (28 combinations) [==============================] 100% [00m:04s] ?25l\n",
      "LEVEL 5 (24 combinations) [==============================] 100% [00m:03s] ?25l\n",
      "LEVEL 6 (20 combinations) [==============================] 100% [00m:03s] ?25l\n",
      "\u001b[?25h"
     ]
    },
    {
     "ename": "AttributeError",
     "evalue": "'gmdhpy.MULTI' object has no attribute 'getBestPolymon'",
     "output_type": "error",
     "traceback": [
      "\u001b[0;31m---------------------------------------------------------------------------\u001b[0m",
      "\u001b[0;31mAttributeError\u001b[0m                            Traceback (most recent call last)",
      "File \u001b[0;32m<timed exec>:3\u001b[0m, in \u001b[0;36m<module>\u001b[0;34m\u001b[0m\n",
      "\u001b[0;31mAttributeError\u001b[0m: 'gmdhpy.MULTI' object has no attribute 'getBestPolymon'"
>>>>>>> f9793928
     ]
    }
   ],
   "source": [
    "%%time\n",
    "multi = gm.MULTI()\n",
    "multi.fit(splited_data.x_train, splited_data.y_train, gm.Criterion(gm.CriterionType.regularity, gm.Solver.accurate), 5, test_size, 0, 0, 1, -10, 1);\n",
    "print(multi.getBestPolynomial())\n",
    "y_pred_multi = multi.predict(splited_data.x_test)"
   ]
  },
  {
   "cell_type": "code",
<<<<<<< HEAD
   "execution_count": 15,
=======
   "execution_count": 19,
   "id": "1dba54da",
   "metadata": {},
   "outputs": [
    {
     "name": "stdout",
     "output_type": "stream",
     "text": [
      "Input data number of cols is not match number of cols of fitted data!\n"
     ]
    }
   ],
   "source": [
    "try:\n",
    "    y_pred_multi = multi.predict(np.delete(splited_data.x_test, -1, 1))\n",
    "except Exception as err:\n",
    "    print(err)"
   ]
  },
  {
   "cell_type": "code",
   "execution_count": 17,
   "id": "94546c4f",
   "metadata": {},
   "outputs": [
    {
     "data": {
      "text/plain": [
       "array([[240.85, 240.89, 241.18, ..., 239.77, 240.2 , 240.4 ],\n",
       "       [240.89, 241.18, 240.13, ..., 240.2 , 240.4 , 240.4 ],\n",
       "       [241.18, 240.13, 239.69, ..., 240.4 , 240.4 , 240.01],\n",
       "       ...,\n",
       "       [242.79, 242.83, 243.11, ..., 242.25, 242.27, 242.2 ],\n",
       "       [242.83, 243.11, 243.15, ..., 242.27, 242.2 , 242.43],\n",
       "       [243.11, 243.15, 242.78, ..., 242.2 , 242.43, 242.2 ]])"
      ]
     },
     "execution_count": 17,
     "metadata": {},
     "output_type": "execute_result"
    }
   ],
   "source": []
  },
  {
   "cell_type": "code",
   "execution_count": 10,
   "id": "e8970b1c",
   "metadata": {},
   "outputs": [
    {
     "data": {
      "text/plain": [
       "array([[240.85, 240.89, 241.18, ..., 240.2 , 240.4 , 240.4 ],\n",
       "       [240.89, 241.18, 240.13, ..., 240.4 , 240.4 , 240.01],\n",
       "       [241.18, 240.13, 239.69, ..., 240.4 , 240.01, 239.85],\n",
       "       ...,\n",
       "       [242.79, 242.83, 243.11, ..., 242.27, 242.2 , 242.43],\n",
       "       [242.83, 243.11, 243.15, ..., 242.2 , 242.43, 242.2 ],\n",
       "       [243.11, 243.15, 242.78, ..., 242.43, 242.2 , 242.  ]])"
      ]
     },
     "execution_count": 10,
     "metadata": {},
     "output_type": "execute_result"
    }
   ],
   "source": [
    "splited_data.x_test"
   ]
  },
  {
   "cell_type": "code",
   "execution_count": 22,
>>>>>>> f9793928
   "id": "8f1678bd",
   "metadata": {},
   "outputs": [
    {
     "name": "stdout",
     "output_type": "stream",
     "text": [
      "LEVEL 1  [======>                       ] 22% [00m:00s] (45 combinations)                                               \r"
     ]
    },
    {
     "name": "stderr",
     "output_type": "stream",
     "text": [
      "<timed exec>:2: Warning: \n",
      "Warning! The input number of threads is incorrect!\n",
      "The default value is used (threads = 1)!\n",
      "\n",
      "<timed exec>:2: Warning: \n",
      "Warning! The input number of pAverage is incorrect!\n",
      "The default value is used (pAverage = 1)!\n",
      "\n"
     ]
    },
    {
     "name": "stdout",
     "output_type": "stream",
     "text": [
      "LEVEL 1  [==============================] 100% [00m:00s] (45 combinations)                                              \n",
      "LEVEL 2  [==============================] 100% [00m:00s] (10 combinations)                                              \n",
      "y = - 0.010132*x4 + 1.009860*x10 - 0.003874*x4*x10 + 0.001968*x4^2 + 0.001907*x10^2 + 0.017167\n",
      "CPU times: total: 1.19 s\n",
      "Wall time: 987 ms\n"
     ]
    }
   ],
   "source": [
    "%%time\n",
    "mia = gm.MIA()\n",
    "mia.fit(splited_data.x_train, splited_data.y_train, gm.Criterion(gm.CriterionType.regularity, gm.Solver.accurate), 5, gm.PolynomialType.quadratic, test_size, 0, 0, 0, -2, 1);\n",
    "print(mia.getBestPolynomial())\n",
    "y_pred_mia = mia.predict(splited_data.x_test)"
   ]
  },
  {
   "cell_type": "code",
   "execution_count": 33,
   "id": "dd6e726f",
   "metadata": {},
   "outputs": [
    {
     "name": "stdout",
     "output_type": "stream",
     "text": [
      "y = - 0.015762*x6 + 0.011931*x7 + 0.022788*x9 + 0.980975*x10 + 0.014977\n",
      "CPU times: total: 25.3 s\n",
      "Wall time: 25.3 s\n"
     ]
    }
   ],
   "source": [
    "%%time\n",
    "y_pred_lr_combi = regression_combi(data, lags, validate_size, test_size)"
   ]
  },
  {
   "cell_type": "code",
   "execution_count": 12,
   "id": "180a9d03",
   "metadata": {},
   "outputs": [
    {
     "name": "stdout",
     "output_type": "stream",
     "text": [
      "CPU times: total: 0 ns\n",
      "Wall time: 0 ns\n",
      "y = 0.000482*x1 - 0.01001*x2 + 0.014102*x3 - 0.009262*x4 + 0.004287*x5 - 0.019176*x6 + 0.008529*x7 + 0.013416*x8 + 0.027205*x9 + 0.970369*x10 + 0.013856\n"
     ]
    }
   ],
   "source": [
    "%time\n",
    "y_pred_lr = regression(data, lags, validate_size)"
   ]
  },
  {
   "cell_type": "code",
   "execution_count": 13,
   "id": "4caa4cda",
   "metadata": {},
   "outputs": [],
   "source": [
    "#np.savetxt(\"Sber.csv\", np.asarray(data.values), delimiter=\",\")"
   ]
  },
  {
   "cell_type": "code",
   "execution_count": 16,
   "id": "4cad5eee",
   "metadata": {},
   "outputs": [
    {
     "data": {
      "image/png": "iVBORw0KGgoAAAANSUhEUgAAA+YAAAFlCAYAAABm2/J4AAAAOXRFWHRTb2Z0d2FyZQBNYXRwbG90bGliIHZlcnNpb24zLjUuMiwgaHR0cHM6Ly9tYXRwbG90bGliLm9yZy8qNh9FAAAACXBIWXMAAAsTAAALEwEAmpwYAACyTUlEQVR4nOzdd1yV5f/H8dd12FuGgAqKEwS3uPfW0jTTstSyvW3vX3uXaba/ZjvNmWXDieLOPVHcKCB7bzjnXL8/ILPSPCpwg36ej4cP4HCf+7yPGZz3ua77upTWGiGEEEIIIYQQQhjDZHQAIYQQQgghhBDiSibFXAghhBBCCCGEMJAUcyGEEEIIIYQQwkBSzIUQQgghhBBCCANJMRdCCCGEEEIIIQwkxVwIIYQQQgghhDCQvdEBLoSfn58OCQkxOoYQQgghhBBCCHFBtm/fnq61rnu279WqYh4SEsK2bduMjiGEEEIIIYQQQlwQpdSJc33vvFPZlVLBSqnVSqn9SqkYpdRD//j+Y0oprZTyq/haKaU+UEodUUrtUUp1OMd5o5VSB5VSuyr++F/oExNCCCGEEEIIIWo7W0bMzcBjWusdSikPYLtSaoXWer9SKhgYDJw84/hhQPOKP12ATys+ns14rbUMgQshhBBCCCGEuGKdd8Rca52ktd5R8XkecABoUPHtacCTgD7jLiOBb3W5P4A6Sql6lRtbCCGEEEIIIYS4PFzQNeZKqRCgPbBZKTUSSNRa71ZKnXlYAyD+jK8TKm5LOsspv1JKWYCFwGtaa/3PA5RSdwF3ATRs2PBC4gohhBBCCCGEqGRlZWUkJCRQXFxsdJQaydnZmaCgIBwcHGy+j83FXCnlTnmBfpjy6e3PUj6N/WKN11onVkyPXwhMBL7950Fa6xnADIDIyMh/FXchhBBCCCGEENUnISEBDw8PQkJC+Mcg7RVPa01GRgYJCQk0btzY5vvZtI+5UsqB8vI8S2v9I9AUaAzsVkrFAUHADqVUIJAIBJ9x96CK2/4ZOLHiYx4wG+hsc2ohhBBCCCGEEIYoLi7G19dXSvlZKKXw9fW94NkEtqzKroAvgANa66kAWuu9Wmt/rXWI1jqE8unqHbTWycBi4OaK1dm7Ajla66R/nNP+jFXcHYDhwL4LSi6EEEIIIYQQwhBSys/tYv5ubBkx70H5NPP+Z2xtdtV/HP87cAw4AnwO3HdGwF0VnzoBy5RSe4BdlI+of37B6YUQQgghhBBCiLO46qqryM7O/s9jXnjhBVauXHlR54+Ojmb48OEXdd9/Ou815lrr9cB/Vv6KUfM/P9fA/ec4rl3FxwKg4wXkFEIIIYQQQgghzktrjdaa33///bzHvvLKK9WQ6PxsusZcCCGEEEIIIYSoKaZOnUqrVq1o1aoV77//PnFxcYSGhnLzzTfTqlUr4uPjCQkJIT09HYBXX32V0NBQevbsyY033siUKVMAmDRpEgsWLAAgJCSEF198kQ4dOtC6dWtiY2MB2LJlC926daN9+/Z0796dgwcPVvrzuaDt0oQQQgghhBBCiD+9/EsM+0/lVuo5w+t78uKIiHN+f/v27Xz11Vds3rwZrTVdunShT58+HD58mG+++YauXbv+7fitW7eycOFCdu/eTVlZGR06dKBjx7NP4Pbz82PHjh188sknTJkyhZkzZxIWFsa6deuwt7dn5cqVPPvssyxcuLBSn7MU8ypQuH079gGBOAY1MDqKEEIIIYQQQlxW1q9fz7XXXoubmxsAo0ePZt26dTRq1OhfpRxgw4YNjBw5EmdnZ5ydnRkxYsQ5zz169GgAOnbsyI8//ghATk4Ot9xyC4cPH0YpRVlZWaU/JynmlUybzSQ+/RTWnDwaTHkX9969jY4khBBCCCGEEFXiv0a2q9ufRf1SODk5AWBnZ4fZbAbg+eefp1+/fixatIi4uDj69u17yY/zT3KNeSWzYuV/V2WR6lxA/N33kPbBh2iLxehYQgghhBBCCHFZ6NWrFz/99BOFhYUUFBSwaNEievXqdc7je/TowS+//EJxcTH5+fn8+uuvF/R4OTk5NGhQPhv666+/vpTo5yTFvJKZTPa0DY3k8YmaLRGQ/sknxN91N+asLKOjCSGEEEIIIUSt16FDByZNmkTnzp3p0qULd9xxB97e3uc8vlOnTlxzzTW0adOGYcOG0bp1a7y8vGx+vCeffJJnnnmG9u3bnx5Fr2yqfHez2iEyMlJv27bN6Bg22bV3Fo9veYO2ezW3rQDHugEEfTAdlzZtjI4mhBBCCCGEEBftwIEDtGzZ0ugYFyQ/Px93d3cKCwvp3bs3M2bMoEOHDlX2eGf7O1JKbddaR57teBkxryLtWo9n/rWLKWjvwbMTTWQXpRJ303iyfviB2vRmiBBCCCGEEELUdnfddRft2rWjQ4cOXHfddVVayi+GLP5Whbx9mvLJhA3M+HUSk7128tQvFnj5FQp37qTeSy9hcnU1OqIQQgghhBBCXPZmz55tdIT/JCPmVcxkZ889I79naucHeX+MYmFPRc4vvxB3wzhKjh83Op4QQgghhBBCCINJMa8m3Trew9yrf+BwTxdev95EbsJRjo8ZS+7y5UZHE0IIIYQQQghhICnm1SggoA0zx6+jQ+sWPHyrIsGzkMTJD5Hy7rvoKlrdTwghhBBCCCFEzSbFvJo5OLjy2JhFvBB5M6/cpFjdXpH5xZecnHQr5rQ0o+MJIYQQQgghhKhmUswN0r/7k8waOpPowY58ONxE3u7tHLt2NIW1ZDs4IYQQQgghhLhcuLu7n/X2F154gZUrV1b540sxN1BwcDe+u3ENgZHBPHmziTRLBiduuYWMr76WLdWEEEIIIYQQwmCvvPIKAwcOrPLHkWJuMCdnL14Yt5T7Ol3Ls7codja1kvr22yQ+9DCW/Hyj4wkhhBBCCCFEjfPtt9/Spk0b2rZty8SJE4mLi6N///60adOGAQMGcPLkSQAmTZrEvffeS9euXWnSpAnR0dHcdttttGzZkkmTJv3tnI888ggREREMGDCAtIrLjCdNmsSCBQuq/PnIPuY1xPC+r9IyuDePOjxKzDYL41cup/jQIYI+mI5zixZGxxNCCCGEEEKIf1vyNCTvrdxzBraGYW+d89sxMTG89tprbNy4ET8/PzIzM7nllltO//nyyy+ZPHkyP/30EwBZWVls2rSJxYsXc80117BhwwZmzpxJp06d2LVrF+3ataOgoIDIyEimTZvGK6+8wssvv8xHH31Uuc/rP8iIeQ3StOkgfrghCnNPf1660Y7stBPEXX89Ob/8YnQ0IYQQQgghhKgRVq1axdixY/Hz8wPAx8eHTZs2cdNNNwEwceJE1q9ff/r4ESNGoJSidevWBAQE0Lp1a0wmExEREcTFxQFgMpm44YYbAJgwYcLf7l8dZMS8hnF19+etG1cxf8UjPOm9kkd+KkE/8SRFO3fh//RTmBwdjY4ohBBCCCGEEOX+Y2S7pnBycgLKy/efn//5tfkc21Yrpaol2+ks1fpowibKZOL6IdP5cOCrfHqDHb92VmTNns2JCRMpS0oyOp4QQgghhBBCGKZ///7Mnz+fjIwMADIzM+nevTtz5swBYNasWfTq1euCzmm1Wk9fSz579mx69uxZuaHPQ0bMa7CIsNH8UC+S/3Max3sNcnjwt70cGzWKBlOn4t6jh9HxhBBCCCGEEKLaRURE8Nxzz9GnTx/s7Oxo3749H374IbfeeivvvvsudevW5auvvrqgc7q5ubFlyxZee+01/P39mTt3bhWlPztVm7blioyM1NuuwH2+tdXK17/fybyDf/DkIiuBGYq6D03G9667UCaZ9CCEEEIIIYSoPgcOHKBly5ZGx6jRzvZ3pJTarrWOPNvx0upqAWUycevwL3ht4JO8PcHExpaQ9v50Eu69D0tOjtHxhBBCCCGEEEJcAinmtUjHtrcwa8wiNl3jyszBJnLWreHYtddSFBNjdDQhhBBCCCGEEBdJinkt4+vXgv9N2Ejjfq15YYKJ9Lwk4saNI7saNr0XQgghhBBCCFH5pJjXQnb2jjxw7RweHXgPr0wysa+BmaT/e55Tzz6HtbjY6HhCCCGEEEIIIS6AFPNarGfnB/lq9PcsHuvMgh6KnB9/5PgNN1B68qTR0YQQQgghhBBC2EiKeS0XWK89X05Yj+PQZrw51kTOiUMcvfZa8latNjqaEEIIIYQQQggbSDG/DDg4ufHU2MVMHDKeF28xccK9kIT77iN16jS02Wx0PCGEEEIIIYSoUdzd3QGIi4tj9uzZp2/ftm0bkydPrvY8UswvI4N6PstHoz/jqwkORLVVZMyYwYnbb8eckWF0NCGEEEIIIYSocf5ZzCMjI/nggw+qPYcU88tMo0a9+GbCGtJGNeDTq0zkbt/C0VHXULhzp9HRhBBCCCGEEKJSxMXFERYWxqRJk2jRogXjx49n5cqV9OjRg+bNm7NlyxZeeuklpkyZcvo+rVq1Ii4u7m/nefrpp1m3bh3t2rVj2rRpREdHM3z48Gp+NmBf7Y8oqpyzizcv37iCnwOe5hX/X5j8UyaWCRMIfPoZvCeMRylldEQhhBBCCCHEZeDtLW8TmxlbqecM8wnjqc5Pnfe4I0eOMH/+fL788ks6derE7NmzWb9+PYsXL+aNN96gXbt25z3HW2+9xZQpU/j1118BiI6OvsT0F0dGzC9jI/u/xRtjpvDRzXZsb2wl5fXXSXz0MawFBUZHE0IIIYQQQohL0rhxY1q3bo3JZCIiIoIBAwaglKJ169b/Ghmv6WTE/DLXotkwvgxox0se13NofSbjli6h6MA+Gn7yGU5NmhgdTwghhBBCCFGL2TKyXVWcnJxOf24ymU5/bTKZMJvN2NvbY7VaTx9TXFxc7RltJSPmVwB3j3q8O34NLa/ty5s3mMhKjefo6GvJXbLE6GhCCCGEEEIIUSVCQkLYsWMHADt27OD48eP/OsbDw4O8vLzqjvYvUsyvEMpk4qahH/PU2Jd49xYTh31LSXzkUZLfeANdVmZ0PCGEEEIIIYSoVNdddx2ZmZlERETw0Ucf0aJFi38d06ZNG+zs7Gjbti3Tpk0zIGU5pbX+7wOUCga+BQIADczQWk8/4/uPAVOAulrrdFW+sth04CqgEJiktd5xlvN2BL4GXIDfgYf0ecJERkbqbdu22f7sxFllZx3n/34aR+OoPK7apnFq24rgDz7CISDA6GhCCCGEEEKIGu7AgQO0bNnS6Bg12tn+jpRS27XWkWc73pYRczPwmNY6HOgK3K+UCq84cTAwGDh5xvHDgOYVf+4CPj3HeT8F7jzj2KE2ZKkVpiw7yLQVh9h/KpfzvfFhhDrejfng5g14Xd+J6dcocvfv48jI4RRs2mR0NCGEEEIIIYS44px38TetdRKQVPF5nlLqANAA2A9MA54Efj7jLiOBbytGv/9QStVRStWrOA8ASql6gKfW+o+Kr78FRgGXxUXP+5NyWX0wlelRh2no48qQiACGRATSoaE3JlPN2KrMZGfPHdd8Q9vgL3jbbyp3/JQPt96GQ+MQPAcNxmPQQJxbtZKt1YQQQgghhBCiil3QquxKqRCgPbBZKTUSSNRa7/5HeWsAxJ/xdULFbUn/OCbhLMec7THvonzknYYNG15IXMN8OakTaXklrDyQwrKYZL7eGMfn647j5+7EoPAAhkQE0L2pH472xl/i36n97XzQoCv/53UzHvuK6XYojrDPZ5AxYwamun54VZR018hIlIOD0XGFEEIIIYQQ4rJjczFXSrkDC4GHKZ/e/izl09irlNZ6BjADyq8xr+rHqyx1PZy4sXNDbuzckNziMlbHprI8JoWfdyXyw5aTeDjb0z/MnyERgfRpURc3J+N2rqvrH8Ent29i447PWHXsN77MSCDkOHQ5mE67ebPJmj0b5eGGZ/8BuA8ciHvPnphcXAzLK4QQQgghhBCXE5vaoFLKgfJSPktr/aNSqjXQGPhztDwI2KGU6gwkAsFn3D2o4rYzJVbc/l/HXDY8nR0Y2a4BI9s1oLjMwoYj6Szdl8zKAyn8vOsUTvYmejX3Y0hEIANbBuDt5ljtGe3sHenVeTK9Ok/GajGz98ACVh2cz8vph/A6aaXzwUI6L1uMy8+LwckB9x698Bg0CI9+fbGrU6fa8wohhBBCCCHE5cKWVdkV8A2QqbV++BzHxAGRFauyXw08QPmq7F2AD7TWnc9yny3AZGAz5auyf6i1/v2/slxuq7KbLVa2xmWxLCaZ5THJnMopxs6k6Bziw5CIAAZHBFK/jvEj08eOr2L1vu9Yk7ILc0IpkYc1XQ9pvPNAmxSunTrhOXAQHgMH4FCvntFxhRBCCCGEEFVIVmU/vwtdld2WYt4TWAfsBawVNz97Zon+RzFXwEeUr7JeCNyqtd5WcdwurXW7is8j+Wu7tCXAg1fydmlaa/Ym5rAsJpllMSkcSc0HoG2QF4MjAhkSEUgzf3eDU0J62gGid33OqlMbSD2VT4dDmi6HNPUzyr/vGB6G1+CheAwcgGPTprJ4nBBCCCGEEJeZ2lLMFy9ezP79+3n66aer/bErvZjXJJdzMf+no2n55SV9XzK7E3IAaFrXjaGtykt66wZehpfegvxk1u/8nNUnV3EwKZWII9DloJVmFcv82TVsQJ0hw/AYOBDn1q1RJuMXuxNCCCGEEEJcmtpSzI0kxfwylJRTxPKY8hXeNx/PxGLV1PdyZnBEIIMjAugc4oO9nbGlt6yskO17vmPVkcVsT44j5Ch0PmQl4iTYWUH51qkYSR+IW6dOKMfqv45eCCGEEEIIcelqQjGPi4tj6NChdO3alY0bN9KpUyduvfVWXnzxRVJTU5k1axb79+9n27ZtfPTRR/zyyy+89tprlJaW4uvry6xZswgICKiyfFLML3NZBaUV27ClsO5wGiVmK96uDgxsWb5Xes/mfjg72BmaUVutHDi0mFUH5rAxeT91jlnofEjT/pjGsQy0qzNe/QfiMWgQ7r16YnJ1NTSvEEIIIYQQwnZnls7kN96g5EBspZ7fqWUYgc8++5/HxMXF0axZM3bu3ElERASdOnWibdu2fPHFFyxevJivvvqKUaNGnS7mWVlZ1KlTB6UUM2fO5MCBA7z33nuVmvtMF1rMjdujS1wUbzdHxkYGMzYymIISM2sPpbE0Jpml+5KZvz0BV0c7+obWZUhEIP3C/PF0rv69x5XJRHjYKMLDRvEAEB+/idV7v+LDxO1Y44qJPFRC55W/kvvrr2gHO9x69MBr0BDc+/fD3tu72vMKIYQQQgghap/GjRvTunVrACIiIhgwYABKKVq3bk1cXNzfjk1ISOCGG24gKSmJ0tJSGjdubEDic5NiXou5OdkzrHU9hrWuR6nZyqZjGRUrvKfw+95kHOwU3ZuWb8M2KDyAuh5OhuQMDu7GzcHduBnIyjzKmp0z+C5+HZkncmh32EqX7WspjF6LVgrnDm3Lr0sfMACHBg0MySuEEEIIIYSwzflGtquSk9Nf/cZkMp3+2mQyYTab/3bsgw8+yKOPPso111xDdHQ0L730UnVGPS8p5pcJR3sTfVrUpU+Lurw6shU7T2adXuH92UV7ee6nvUQ28mZIxQrvwT7GTB/39mnKqAFvMwooKsxk066ZLD2+jOMnk2l5WNP50C6C39hFyhtvYt+iCd7DhuM+YABOzZsbvtidEEIIIYQQonbKycmhQcXA3zfffGNwmn+TYn4ZsjMpIkN8iAzx4dmrWnIgKa+ipCfz2m8HeO23A4TX8ywv6a0CCA3wMKT0urj60L/7k/Tv/iTmsmJ2xcxh1eFFfHfiKA2PajodOkbo9A9Im/4Bqn5dvIeNwGPAQFzatZUV3oUQQgghhBA2e+mllxg7dize3t7079+f48ePGx3pb2TxtyvMiYwClseksDQmmR0ns9AaGvm6MiQikGva1qdVAy+jI6KtVg4fW8aqmFlsPbkXryNmOh3StD6hsbOCruNOncHD8Bw0GLcunWWFdyGEEEIIIapRTViVvaaTVdmFzVLzilmxv3yF901H07Fq+OWBnoTX9zQ62t8kndrO6j1fsvHEFvSRAjoehvZHNc5lYHVxJPi9aXj27290TCGEEEIIIa4IUszPT4q5uCjp+SUMeG8N7YLr8M1tnY2Oc045OSdZt/Nz1satJvtwFmOjrfhaHGi3dhsmGTkXQgghhBCiykkxP78LLeZyoa4AwM/diQf6NWPNoTQ2Hkk3Os45eXk1ZHjfV3ln0no+fH4j+4Z44ZJdxslP3zE6mhBCCCGEEEJcFCnm4rSJ3RrRoI4Lby6JxWqt+TMpnJy9uP72D9jdGLK/mo0lJ8foSEIIIYQQQlwRatPM6+p2MX83UszFac4Odjw2uAV7E3P4dW+S0XFs0qBBZ7KHNcKhWHP4HeP2UBRCCCGEEOJK4ezsTEZGhpTzs9Bak5GRgbOz8wXdT64xF39jtWqu/nA9BSVmVj7aB0f7mv/eTXbWcRbceTVdDmjCVkThUL++0ZGEEEIIIYS4bJWVlZGQkEBxcbHRUWokZ2dngoKCcHBw+Nvt/3WNuexjLv7GZFI8PSyMW77cwqzNJ7i1R2OjI51XHe/GOF7TFuuBXRx4aTJtZiwwOpIQQgghhBCXLQcHBxo3rvk9oTap+cOhotr1bu5H96a+fLjqCHnFZUbHscn1Yz9hTUeF/doYivbvNzqOEEIIIYQQQthMirn4F6UUzwxrSWZBKTPWHjM6jk2cXbxpNGYw+c5w4PkHjI4jhBBCCCGEEDaTYi7OqnWQFyPa1mfmuuOk5taOa0eGX/UOa7uZcIlJImftaqPjCCGEEEIIIYRNpJiLc3picChmq5VpKw8bHcUmdvaORN50C6lecOSVp9BWq9GRhBBCCCGEEOK8pJiLc2ro68r4Lo2Yty2eI6n5RsexSZ8ej/NHb0dcE/JIW/iD0XGEEEIIIYQQ4rykmIv/9GD/Zrg42PHO0lijo9hEmUwMnfg0xwIh8b13sJaUGB1JCCGEEEIIIf6TFHPxn3zdnbi7dxOW709hW1ym0XFs0rbNjRzo74lzdikJn79vdBwhhBBCCCGE+E9SzMV53d6rMf4eTry1JBattdFxbHLdzW+zqwlkffEtlpwco+MIIYQQQgghxDlJMRfn5epoz8MDW7DtRBYr9qcYHccmjUP6kja4HvZFVo5NecHoOEIIIYQQQghxTlLMhU2ujwyiaV033l4ai9lSO1Y7v2n8x2xopSj+cTllp04ZHUcIIYQQQgghzkqKubCJvZ2JJ4eGcTStgPnbE4yOYxO/ui1RV4dhBQ698pjRcYQQQgghhBDirKSYC5sNDg+gYyNvpq04RGGp2eg4Nrlp7CesilSo6F0U7d9vdBwhhBBCCCGE+Bcp5sJmSimeGRZGal4JX64/bnQcm7i5B1J/ZE/yneHQiw8bHUcIIYQQQggh/kWKubggkSE+DAoP4LM1x8gsKDU6jk1GXz2NVd1MOO6NJ3ftGqPjCCGEEEIIIcTfSDEXF+ypoaEUlpr5cNVho6PYxMHJjXZjriPVC46+8iTaWjsWrxNCCCGEEEJcGaSYiwvWzN+DGzoF8/0fJziZUWh0HJsM7vsC63rb45yQS8aPc42OI4QQQgghhBCnSTEXF+XhgS2wMymmLD9odBSbmOzsGTxuMscCIeG9t7GWlBgdSQghhBBCCCEAKebiIgV4OnN7z8Ys3n2KvQk5RsexSeeOd7KrnxtOWSUkzfzI6DhCCCGEEEIIAUgxF5fg7j5N8XZ14K2lB9BaGx3HJmNuepmdTSB95pdYcmrHGwpCCCGEEEKIy5sUc3HRPJ0deLB/czYcyWDd4XSj49gktPnVJA7yw77IyomprxodRwghhBBCCCGkmItLM75rQ4J9XHhrSSxWa+0YNZ9ww/usb60oXPAbZYmJRscRQgghhBBCXOGkmItL4mRvx+ODQ9mflMvPu2tHya1XvyPmIU2wKDjy2lNGxxFCCCGEEEJc4c5bzJVSwUqp1Uqp/UqpGKXUQxW3v6qU2qOU2qWUWq6Uql9xu7dSalHF97YopVqd47xfK6WOV9x/l1KqXaU+M1FtRrSpT6sGnkxZdojiMovRcWwyYcxHrOyo0Ku3U3zggNFxhBBCCCGEEFcwW0bMzcBjWutwoCtwv1IqHHhXa91Ga90O+BV4oeL4Z4FdWus2wM3A9P849xNa63YVf3Zd7JMQxjKZFE8PbUlidhHf/3HC6Dg28aoTgt/VkeQ7w+EXHzU6jhBCCCGEEOIKdt5irrVO0lrvqPg8DzgANNBa555xmBvw5wXG4cCqiuNjgRClVEClphY1Ts/mfvRq7sdHq4+QU1RmdByb3DBiOsu7K+z3xJG/bp3RcYQQQgghhBBXqAu6xlwpFQK0BzZXfP26UioeGM9fI+a7gdEV3+8MNAKCznHK1yumvE9TSjmd4zHvUkptU0ptS0tLu5C4opo9PSyMnKIyPltz1OgoNnF28ab1NVeR6gVHX3kSbbUaHUkIIYQQQghxBbK5mCul3IGFwMN/jpZrrZ/TWgcDs4AHKg59C6ijlNoFPAjsBM524fEzQBjQCfABzroKl9Z6htY6UmsdWbduXVvjCgNE1PdiVLsGfLn+OEk5RUbHscnwgW+wqrcdjvHZZP30o9FxhBBCCCGEEFcgm4q5UsqB8lI+S2t9tvYyC7gOQGudq7W+teLa85uBusCxf96hYoq81lqXAF8BnS/uKYia5NFBLdAapq04ZHQUm9jZOzJg9G0cDYT4d1/HWlJidCQhhBBCCCHEFcaWVdkV8AVwQGs99Yzbm59x2EggtuL2Okopx4rb7wDW/uN69D/vX++M848C9l3kcxA1SLCPKzd3a8SC7QkcSskzOo5NenV5mK19nXHMKibly8+MjiOEEEIIIYS4wtgyYt4DmAj0P2Nrs6uAt5RS+5RSe4DBwEMVx7cE9imlDgLDzrgdpdTvf26rBsxSSu0F9gJ+wGuV85SE0e7v1ww3J3veXhJrdBSbKJOJMWOfZUcTRdr/PseSnW10JCGEEEIIIcQVRGmtz39UDREZGam3bdtmdAxhg0+ij/DO0oPMvasrXZr4Gh3HJq++143Rn2fjNm4kIS+9ZXQcIYQQQgghxGVEKbVdax151u9JMRdVobjMQt93own0cmbRfd0pv2KhZjtxYh1LHr+bnvs1octX4tCggdGRhBBCCCFELZNfYuabjXFYrBoPZ3s8nR3wcLbHo+Kjl0v5R3cne+ztLmiTrCplLS3FmpODydMTk9NZN8wSl+i/irl9dYcRVwZnBzseHdSCJxfuYem+ZIa1rmd0pPNq1KgXBYOCsByI5/gbz9Hi46+NjiSEEEIIIWqRolILt3+9lc3HM2063tXR7qzl3bOivP91+5+fn/G1iwPujvaYTJc+AFaWmEjs9aOwz8gHwOpgQrs6odxdMHl4YO/phYO3H07edbHzqoOdpycmTw/sPDyx8/LEVPHRzsMDk4cHys7ukjNdaWTEXFQZi1UzbPpayiya5Y/0xqEGvSN4LunpsXz1+Giu/kPT5MeFOIeHGx1JCCGEEELUAiVmC3d9u521h9N4/4Z2DGtVj/wSM3nFZeQWVXws/vvHvDM+5p7++q/7lFqs//mYSoG7o/3pUu/pYv/38v7PMv+vYxxwys4kZswwzLmFLOhpwtEMrsUatxJwKy7/41qscS8G14rb7M5TIS3O9uDmBG6u2Hl6YO/ljWMdP5x8/lHsPT3LP/fwxK7ia+XqWitm214MGTEXhrAzKZ4cEsYd325jztZ4JnZtZHSk8/LzC8NzSCvydu/l6EtPEDHvN6MjCSGEEEKIGs5ssfLQD7tYcyiNN0e3ZmS78ksifewd8XFzPM+9z624zHKO8v7n12Zyi/5+W2peMUdS//rabD13i/YoLeCjjW/hWVDE3Gsd8e/yOXf1CCQv/xR5BSnkFaaRV5hObnEmJ4uzySvNJa80j6KCAsoKiykrLMFabEYXWTGVaOxKVUWZt+BWUohbcSFuOWm4plJe7IvBtfS/n7M2KawuDmh3Z5SbK3Zenjh4euPo44eTTwB2nl7YeXpgqij1dh4eOEdEoBwcLvrvuSaQYi6q1ICW/nQO8WH6ysOMbt8AN6ea/09uwogPmLKuP9evOkb+unW49+pldCQhhBBCCFFDWa2aJxfsYWlMMs8PD+fGzg0r7dzODnY4O9hR1+PirvnWWlNcZq0o9H+O1JeX9vzMHBq9chuueUXMHe1AZqOpzF+XRp7ZlZev6XJRo9bmsmIKCpLJzUsiryCF3IIU8ooyyCvOJLUkh9zSXPKL8igpKKC0sAhzURnWIjMUW1ElGocShVuJxq24DLfiMlyL83BPScb15F+j946Wfz9ug9WL8azX/N/fqEVqfksStZpSiqevCmP0Jxv5fN0xHh7YwuhI5+XmHkjYVf1I2bGKsleepvWydShTzZ+GL4QQQgghqpfWmud/3sePOxN5bFALbu/Z2OhIf6OUwsXRDhdHOwI8nU/fbi0qYt+4CajkbBZe68hzTy3D1S2AN5fEMmPtMaxa88o1rS74+nV7B2e86oTgVSfkovKWlRWSn5dEXn5FsT89Yp9FYkWxLyjMpaSgEHNBMZaiUqxFZl728ruox6tJpJiLKtehoTfDWgUyY+0xxndpdNHv+FWn0UPe5aU1nZjwSybZPy3Ce/R1RkcSQgghhBA1iNaaN5fEMmvzSe7u04QH+jczOpJNrKWlxEwajd3BJBaMsOORJ3/BzT0QgGeGhWFSis/WHMWq4bWRF17OL4WDgyvePk3x9mlabY9ZU8gwoKgWTwwJpcRs5cNVh42OYhMHB1d6D7+Bo4EQ/+7rWEtKjI4khBBCCCFqkA+ijjBj7TEmdm3E00PDasWCZdps5sCd47DfHcePQ+148Jmf8PL6a+q9UoqnhoZyX9+mzN58kud+2ov1P65RF5VHirmoFk3qunNj52Bmbz7J8fQCo+PYZHCv/2NDXwccsopI+3qm0XGEEEIIIUQNMXPdMaatPMR1HYJ4+ZqI2lHKrVZiH7wF0+YD/NTfxF3PzMbH59+j/EopnhgSygP9mvHDlnie+VHKeXWQYi6qzeQBzXG0NzFl2UGjo9hEmUyMHvUwO5oqUj/7FEt2ttGRhBBCCCGEwWZvPslrvx3gqtaBvH1d62qd6n2xtNYcevJeWL2DX3sqbn7uKwIC2pzzeKUUjw1uweT+zZi7LZ6nFu6Rcl7FpJiLauPv4cwdvZrw294kdsVnGx3HJp3a3UZsPzdMRRYSP3jX6DhCCCGEEMJAi3Ym8NxPe+kXWpf3b2iPvV3Nr1Naa46+9BjWX9eyopNizHOf0KBB5/PeTynFo4NDeXhgc+ZvT+DJhXuwSDmvMjX/X5K4rNzVuwl+7o68+fsBtK4d/2NPHPUKa1orcucuojQh0eg4QgghhBDCAEv3JfP4/D10bezLpxM64mhfO6pU3HsvUzZ3CdHtFENemELjxn0v6P4PD2zBIwNbsGB7Ak/M3y3lvIrUjn9N4rLh7mTP5AHN2Xw8k9UHU42OY5MWzYaRNSAAi9KcfOtFo+MIIYQQQohqFn0wlQd/2EGbIC8+vyUSZwc7oyPZ5OSnUyieOZeNEYpe//cioc2vuqjzPDSwOY8NalG+Ldy8XVLOq4AUc1HtbuzckBBfV95ecrDW/E99+8ipLO2kKFu5geL9+42OI4QQQgghqsnmYxnc/d12mvt78PWkzrg71Y4dp5O+n0HB9C/Y1hzaPfcErVrdcEnne3BAc54YEspPu07x6LxdmC3WSkoqQIq5MICDnYknhoRxMCWPH3ckGB3HJoH12uMyoBm5LnD85aeNjiOEEEIIIarBrvhsbv9mG0HeLnx3e2e8XB2MjmST1EU/kPn6NPaGQNNn76Njh1sr5bz392vGk0ND+XnXKR6Zt1vKeSWSYi4McVXrQNoGeTF1xSGKyyxGx7HJLSM+4rfuCnYfJn/9BqPjCCGEEEKIKnQgKZdbvtyCt5sDs+7oiq+7k9GRbJKx7FdSn3uFQw3A/+mb6d7twUo9/319m/HMsDB+2X2Kh+buokzKeaWQYi4MoZTi6WEtScop5uuNcUbHsYmXV0OaDupKch2Ie/UZtKV2vKEghBBCCCEuzNG0fCZ+sRkXBztm39GVQC9noyPZJGfdak49+gRx/uDy+LX07ftMlTzO3X2a8txVLfltTxIPzdkp5bwSSDEXhunW1Jd+oXX5ZPURsgtLjY5jk3FDp7G0l8LuRBrZP/9sdBwhhBBCCFHJ4jMLmTBzM1rD93d0IdjH1ehINsnbvpm4++8jyRusDw9m6NA3qvTx7uzdhP+7uiW/703mwdlSzi+VFHNhqKeGhZFXYubj1UeMjmITJ2cvug8ZwZFASHj3dawlJUZHEkIIIYQQlSQlt5jxMzdTUGLmu9u70Mzf3ehINimM2cfR228l0xWyH+jGNaOmV8vj3tGrCS8MD2dpTDIPzN5BqVnK+cWSYi4MFRboyXUdgvhm4wkSsgqNjmOT4X1fJbqvPfZZhaR//aXRcYQQQgghRCXIyC9h/MzNZOSX8M1tnQmv72l0JJsUHz3KwZtvIN9Bk3BPW64fV72vT2/r2ZiXRoSzLCaF+6WcXzQp5sJwjwxqAQqmrjhkdBSb2Nk7MuqqO9nRVJHy2SdYsrONjiSEEEIIIS5BTlEZN3+5hfjMQmbe0on2Db2NjmSTkvh49t84ihJtJfb25kycNMeQHJN6NOaVkRGs2J/CfbO2U2KWtZgulBRzYbgGdVy4tXsIi3Ymsv9UrtFxbNIz8gH29HXGVGwm6cOpRscRQgghhDgnrTWrY1OZ9NUW3l0WS2Gp2ehINrPkF2BOT6/SxygoMXPrV1s4lJLHZxM70q2pb5U+XmUpS01l3w3DsZSa2TkpmNvv+snQPDd3C+HVUa1YeSCVe7/fIeX8AkkxFzXCfX2b4enswNtLY42OYhNlMjHx6meIbq3ImbOA0oREoyMJIYQQQvzLxiPpXPfpRm79eiv7EnP5ePVRBry3ht/2JKG1NjreOVnyC0j/7DOO9OvH4T59SXnrbSz5+ZX+OMVlFu78dhu74rP5YFx7+oX6V/pjVAVzVha7xw7FlFfKH+P9ueeBpSiT8dVuYtdGvH5tK1bFpnLPd9trzbbINYHx//WEALxcHbi/X1PWHEpj45GqfVe0srQKH0tKX2/KlCbh7ZeNjlOltNak55fU6F/gZ9JWK0W7d5P20cdkfvstZYnyxokQQogry7a4TG6c8Qc3zdxMUk4xb1zbmk3P9GfBPd3wdnXk/tk7mPDFZg6n5Bkd9W+sRUVkfPkVRwYOIO396ewIyGN1hJWMb77myJAh5CxeXGmvR0rNVu6btYONRzOYMrYtw1rXq5TzVjVLfj67xg7BIb2I6OvrcN8jK2pEKf/T+C6NeHN0a1YfTONuKec2U7XlhTZAZGSk3rZtm9ExRBUpLrMw4L01+Lg58vP9PTCZlNGRzuvkyfXMfvEuRm7ShCxcgEtEhNGRKk1xmYVNxzJYdSCVVbGpJGYX0cjXlSERgQyJCKB9sHeN+m9kLSggf+NG8ldHk79mDZaMDFAKKn7GOYW3xGPAADwGDsKpRXOUqjnZhRBCiMqyNyGH91YcJPpgGn7uTtzfryk3dm6Is4Pd6WMsVs3szSd4d9lBCkst3NojhMkDmuPh7GBYbmtpKdnz5pP+2SdY0jOJaQzf97ajXn13fBxciTmRyt3LLIQkg0uHDgQ+/384t2x50Y9nsWomz9nJb3uSeHVUKyZ2bVSJz6bqWIuK2DlmII7HM1l+nTuTX1iDg0PN3M5t7taTPP3jXno28+PzmyP/9m/wSqWU2q61jjzr96SYi5pk4fYEHpu/mw9vbM+ItvWNjmOTt78ZSr/3T+AVGkqLHxbV6sKXklvM6thUVh5IZcORdIrKLLg42NGruR9tg+uw5XgmG4+mU2bR1PVwYlB4AEMjAunaxBdH++p/p7Y0IZH86Gjyo6Mp3LwZXVaGycMD9169cO/XF/devbBkZ5MXFUXeyiiKdu0CrXFo2LCipA/ApV07lJ38ohBCCFG7xSbnMm3FIZbFpFDH1YF7+jTl5m6NcHW0P+d9MvJLmLL8IHO2xuPn7sSzV4Uxql2Dan0to8vKyP7pJ9I+/ghLciqHguH7Pnb4Brtxb8dHaNtqHAD79s/nrT/ewGdfKTevtuJarPC58UbqPjQZOy+vC3pMq1Xz5MI9LNiewLNXhXFX76ZV8dQqnbW0lF3jhuB0IJml1zjz4CtrcXTyMDrWf5q3LZ6nFu6hZzM/ZkyMxMXxyn7NJcVc1BoWq+bqD9ZRWGph5aN9DCl7Fyoj/RBTXxzFhChN8Oef496rp9GRbGa1avadyiGqYlR8b2IOUL4g34CW/vQP86drE9+/vcOZW1zG6thUlsUkE30wjcJSCx7O9gwI82dIRCB9Quv+54uAS6EtFop27y4fFY+OpuTwYQAcQ0Jw79cP9759ce3QHuVQ/o6/1WJGKdPp6V3mtDTyVq0mL2olhZv+QJeVYefri0f/frgPGIBbt26YnJyqJLsQQghRFY6l5fP+ysP8sucU7o723NGrCbf1DLmg0e/d8dm8sDiG3fHZdArx5uVrWlX5VmHaYiH3t99I/eADzAmJHKsHs/qY8Ahx5d7IR2jX6qZ/38dq5fe1L/FZzEL6b9AM3qmx8/Qg8Ikn8Ro92qbp3FprXlocwzebTjB5QHMeHdSiCp5d5dNmM7tuHo7zjhP8PsyR+15fjYurj9GxbLJgewJPLNhN96a+zLy50xVdzqWYi1pl9cFUbv1qKy+NCGdSj8ZGx7HJZwtuJHTKLvy9/An/fVWNHoEtLDWz/nB6eRk/mEpaXgkmBR0aetO/pT8DwgJoEeBu07vlxWUW1h1OZ1lMMisPpJBdWIaTvYneLeoyJCKQgS39qePqeEl5LXl5FGzYQP7q1eSvWVu+PZ29Pa4dO5aPivfpg1Pjv/6dZKQfYt3uL1h7agMbzdl4aOjvHsKA5qPo0GoC9g7O5efNz6dg7VryVkaRv2YN1oICTK6uuPXujcfAgbj36Y2dR81+F1oIIcSVKz6zkA+iDrNwRwLODnbc2iOEO3s1uejfu1arZv72eN5eepDswlImdm3Eo4NC8XKt3Ont2molb/lyUqdPp+x4HPH+MKu3Ccdmrtzf8WHatR5/3nMUFqbzxbL7WXVoH5OWW2mRCE6twqn34su4tG71n/d9Z2ksn0Qf5Y6ejXnu6pa1YqajtlrZc9d1OK6PZekAe+58aznuHrXjevg//bijfFZs18a+fDEpssoGcWo6KeaiVtFac9PnmzmYkseaJ/oaer2TrQrzU3n+5b7c8Yum3ptvUOfaa42O9DcJWYWsik0l6kAqm45lUGq24uFkT+/QugwI86dvqD8+bpdWoM0WK1viMlkek8KymGSScoqxMym6NPZhaKtABocHEujlbNO5Sk+cID86mrzV0RRu2wZmM3ZeXrj16Y1H37649eyJnWf5O/naaiX28C+siZ3PuswY9qoytFL4WzQ9XeqRVVbIRksOJSaFl1XTxymAASFD6N7+TpxdyvcotZaWUrh5M3krVpK3ahWW9HRwcMCtSxc8Bg7AvV9/HAJqxyqtQgghLm/JOcV8tPowc7fGo5RiYtdG3Nu3KX7ulTPjK6ewjKkrDvLdHyfwdnXkqaFhjOkYdMnrymityV8dTer70yg9dJhTvvBDbxOEunBf+8l0aHvzBZ8zMXEL70U9SvGeLG5ZbcWjEOqMGYP/o49i7/3vfcg/Xn2Ed5cd5KYuDXl9VKvaUcq1Zt/k8div2MmKXnbc8u6veNUJMTrWRVm0M4HH5u2mc2MfvpzU6Yos51LMRa2zJyGbaz7awIP9m/HY4FCj49hk7pIHcX1nJY1L3AhftR6Ts20ltCpYrJqdJ7OIik1l1YFUDlasuNrYz40BYf70b+lPpxAfHOyq5lIBrTV7EnJYFpPMsphkjqYVANA2uA5DIgIYEhFI07rufx1vNlO0cyd5FVPUS48dA8CxWVM8Kqaou7Rti7Iv/wFeWJjO5t1fsyZuOeuKTpFqp1Ba01o70Msngj5hYwlrPuL0lLbCwnQ27vicqBPLWVOaRp5J4WLVdLf3YkBQX3p3uBsvr4blWaxWinbtJi9qJXkrV1J24iQALm3b4j5wAB4DB/5thF4IIYSoDun5JXwafZTv/jiB1ppxnRpyf79mNr/pfaFiTuXw4s8xbDuRRdvgOrw6MoI2QXUu+Dxaawo2biR12lRK9u0nrQ780MtEWUtn7unwIJHtJl1y1q07v2Da5um022jm6q0ak5sLgY89QZ3rrz89i/HL9cd55df9jGpXn6nXt6tRC9iei9aaA8/ejVq0jtWdFWPfW0jduhe/4F1N8POuRB6Zu4vIEB++mtQJN6crq5xLMRe10gOzdxB1IJU1T/TF39O4kmursrJCHn+9E/fMseL7yEP4331PtT5+bnEZaw+lsepAKqsPppJVWIa9SdEpxOf09eJNzijD1elIah7LKkbS9ySUX8fexksxTifSNn4f9tv/wJqbWz5K3alTxfXifXAMDj59jsTELazd+y1rUrayVRdQqhRuVk13e2961+9Oz7a34ucXdt4sZWWFbNvzLVFHFrO64CSpdgp7rYlUrgwI6EK/9ncSENAGKP+FWHrkSPnicStWUhwTA4Bj06bli8cNGohzq9rxjrsQQojaKbuwlBlrj/HVhjhKzBau6xDE5AHNCfap+pW4tdYs2pnIG7/HklFQwrhODXliSKjNs+wKt24l5f1pFG/fSaYnzO1poiDCmXs63Een9rdXalaLuZSFq55kwa4VjF1ppdVJsG/ehAYvv8YvFl+eWriXIREBfHxTB+yraGCissW+/ij6uyWsb6cYPm0W9eq1NzpSpVi8+xSPzN1Fh4Z1+OrWzrhfQeVcirmolU5kFDDgvTWMjQzmzdGtjY5jkxXr3yDlze9pd8qOsFVrzzqNqjIdTy8g6kAKUQdS2RqXidmq8XZ1oF9o+ah4r+Z18XKpGZcCaK0pPX6cxCUrSFu2EvfD+zFpK9mObsQ0bA3detJq5GA6hQdhZ1KYy4rZs38ea478zNqcwxyxK/9Z1dACfTya0LvJVXRsNQEHJ7eLzmS1mNkXu5BVsfOJyjlEXMVjtLba09+vLQNaT6JxSN/Tx5clJZEXtYq8lSsp3LoVLBbsAwJOr/Du2qnT6YXnhBBCiEuRV1zGl+vjmLnuGPmlZq5pW5+HBjQ35E32vOIypq88zFcb43B3sufxIaHc1LkhducYdS7as4eUaVMp2rSZHDdY0MNEZhsn7ul4H53b31GlWXNyTvLZsvs5vv0oE6M0PvkQ1bA9+0bcyvR7++NkX3PXATrTkfdfoOyz+WyOUPSf+jkNG/UwOlKl+nXPKR6as4v2wXX4+rYrp5xLMRe11os/7+P7zSdZ9nBvmvkbM9p7IbTVyiNT2nPnV6XUGT+OBv/3YqWev8xiZWtc5um9xY+ll08RDw3wqFi4zZ/2Db3P+YuyuunSUgq3by+/Xjw6+vS0cKfQUNz79cXatSdrTXVZfiCVtYfTcbam0M5nDc6eB4lxyCHXZMJeazoqF3rXbU/v8PGEhPSpsrzHjkcRtfcbojL2EGOyANDYohjg1YIBLW8gIuy609PjLdnZ5EVHkx8VRf669ejiYkyenrj37YPHgIG49+qJybVm7isqhBCi5iosNfPNxhP8b+1RsgvLGBoRyCODWhAaaPyCpIdS8njx5xg2Hcsgor4nr4yMoGOjv1YGLz5wgJT3p1G4Zh35LvBjNxMp7Z24q8PddGl/p02rpleWY8ejeHvZUzTaXMiIzRqTkyP1Hn4U75tuqvFvoh+fOYXiKV+wswV0mfoBTZsNMjpSlfh9bxIP/rCTdsF1+PrWTrViXalLJcVc1Frp+SX0eWc1PZv78b+JZ/03XONs2/U1f7z5Dv32QfNly3EMCrqk82UWlBJ9MJWo2FTWHkwjr8SMo52Jbk19GdDSn36h/tUync1W5qys8tXOV0dTsH491vx8lKMjrl274N63Lx59++JQv3yPem21cvT4Stbs/4G1GXvYRQlWpahjsdKowANrYSv86o1lYNvW9AutW60/sJOTdrJq90xWpWxhmy7CohQBFk1/t0b0b3YNHdtMxMGh/O/dWlREwcaN5Su8r1qFJScH5eSEW/fu5Su89+uLvU/t2NJECCGEMYrLLPyw5SQfrz5Ken4J/ULr8uigUFoHXdge3VVNa81ve5N4/bcDJOUUc12HIB4Pc8Q88xPyl6+k0Al+7mIioYMjd0TeSbcO91RrIf/T+sPp3Pb1ZgYErqSwZAVDo6y0O65RIfUJfvlN3Lp0rvZMtoj/YQa5r0wjJgRav/s6LVuNNjpSlVpSUc5bB3nxzW2d8bzMy7kUc1GrfRB1mKkrDrHw3m5/e1e2Jnvq4y7c+GkuXv370viDTy/ovlprDqXkExWbwqoDqew4mYVVQ10PJ/pXTFHv2cyvxiyWobWm5PBh8qPXkB8dTdGuXWC1YlfXD4++fXHv27d8f/CK0eOS4hy27vmWNceXsK4gnsSKGWVhVhO964TRp8VomjcfxR/Hc1gek8yK/Smk55fiaGeiezNfhkQEMig8oNJWn7VFdtZx1u78nKjENWw051BsUnhaNX2d/OkfMoTu7e48vZeoNpsp3L6DvJUryYtaiflUEphMuHbogMeggbgPGIhjUINqyy6EEKJmKzVbmb89no9WHSEpp5juTX15bHCLGv+ap6DEzFfz12H37ef0jt9JqT382llxPNKJOyLvoFvHew0p5ABb4zK5+YstNPJ1Zc5dXXGzK2PW8sls3vgHN0ZZqZsLLoP70eC5F3EICDAk49kk/TKbjKde5Uh9aPz2s7TtONHoSNVi6b5kHpi9g1YNvPj29su7nEsxF7VaYamZPu9G08jHlfn3dKsVC20dObqcea89zLWbNCELF+ASEfGfxxeXWfjjWMbpLc0Ss4sAaN3Ai/5h/gxo6U+r+l41ZgXR8u3FtpAfXb6KelliIgDO4eEVC7f1xTki/PQv5NSUfazd8yVrkv5gsyWXIpPC2arpaudJ78Au9GpzC4GB7c76WBarZsfJLJbtS2ZpTDIJWUWYFEQ28mFwxQrv1TljoKgwk407ZxAVt5w1pankVjyX7vZeDGjQhz4d7jq9jYnWmuL9+8mPiiJvZRQlhw4B4NSy5enr0p1CQ2vFv2khhBCVy2LV/LQzkfejDhGfWUSHhnV4fHAo3Zv5GR3tvMpOnSL144/IWfQTZSbNko6K3e3tcGcwt179NN2b1zUs296EHG76/A/qejgx9+5u1PX464389PRYPvn9fliTxKg/NHZ2dvg/8CB+k25FOV7atrGXKi3qF5ImP0l8XfB/YzKdut9raJ7qtjwmmftn7yC8niff3t6lxqyRVNkuqZgrpYKBb4EAQAMztNbTlVKvAiMBK5AKTNJan1JKeQNfAk2BYuA2rfW+s5y3MTAH8AW2AxO11qX/lUWK+ZVr1uYTPLdoHzMmdmRwRKDRcWzy6lf9GfxBEt5h4TSfveBf5Ss1t5jVB8uL+Poj6RSWWnB2MNGzWd3TU9SraguUi2FOTyd/zVryo1eTv2EjurAQ5eyMW7duuPfri3ufPqffdbZazMTELmLNoYWszY7lQMX12vUt0MstmD6Nh9Kp9cTT+4jbSmvN/qRclsWksDwmmdjk8m3gIup7MiQikCERgbQIcK+2oltWVsj2Pd8RdeRnVlWs8G6nNZHKhf4Bnenf7s6/veFQeuLE6cXjinbuBK1xCAo6vcK7S/v2p7d1EUIIcXmyWsungr+/8hBH0wpo1cCTxwaH0rdF3Rr/Rm1Zaippn31C1rz5WLWVFe0U+7s6cHPnWylyvZ5Xf48lIauIEW3r89xVLav9dcyhlDxu+N8mXB3tmX9PN+rXcTnrcTGxP/K/pa8SGVVCp8Maa30fGr3yDu49jVlgLWvTak7edR8pXuD28m30GPCEITmMtnJ/CvfO2k7Lep58d1sXvFwvv3J+qcW8HlBPa71DKeVBeYkeBSRorXMrjpkMhGut71FKvQvka61fVkqFAR9rrQec5bzzgB+11nOUUp8Bu7XW/znnV4r5lavMYmXItLUoBcse7l0rtrlITt7FB6/exMQoTcCnn3GqRTsOJucRm5zL5uOZp7cNq+/lzICWAfRv6U+3Jr44OxhbzLTVSll8PMWxByk5GFv+MTaWslOnALAPDMS9b5/yKepdu57erz0/L4lNu79izclVrCtJJtOkMGlNO5zo7duG3i1voFmTwZU6rS0uveD0Xuk7TmYDEOLrWl7SWwXSLqhOtc0ysFrM7D+4iKgDc4nKOcTxihXeW1nt6e/bmgGtb6FJ479+FJrT08lbtYq8qCgKN25Cl5Vh5+ODe/9+1Ln2Wlw7dqyW3EIIIaqH1pqVB1J5b/lBYpPzaBHgzqODQhkSEVDjC7k5K4u0/31G5qxZaIuF1W0Ue7s5MKHrJHp1euj07/biMgufRh/l0zVHsTcpJg9ozm09GuNoX/Wv2+LSCxj7v00oYN7d3Qjx++9dW7TVytJ1r7Bk+XyujbISmA0OvTrR6KU3cWhQfZec5ezawrFbbiHbBXh+LP2ufqXaHrsmijqQwr3f76BFoDvf396FOq7GzmSobJU6lV0p9TPwkdZ6xRm3PQM01Frfq5T6DXhLa72u4ntHge5a65QzjldAGhCotTYrpboBL2mth/zXY0sxv7It3ZfEPd/v4K3RrRnXuaHRcc5Ka82pnGJik3KJTc7j8IH7GfntSSzU4a4+z2JVJhztTX+boh4a4GHYL2RrYSElhw5RHHuQ4oOxlMQepOTgQayFheUHmEw4NmmMc2gYzi3DcOvRA6ewsNN5T55cz5p937EmbQfbdRFmpfCwano6+NInqA892t5KHe/G1fJcUnOLWb6/fK/0TUczMFs1/h5OvHxNBMNa16uWDGc6dnwVq/Z9y6r03ew1mQEIqVjhvX/YWFqFXYfJrnydAEt+AQXr1pYvHrdmDdaiIpotX1atLwyEEEJUDa01aw+nM3X5QXYn5NDYz42HBzZneJv6NWYXlXOx5OaSPvNz0r/5GkrNrItQ7OzuwI3db6ZP50fO+Wb7yYxCXv1tPyv2p9CkrhsvjYigd4uqm96emF3E9Z9torDUzLy7u9E8wPYV7AsL0/n21/tJWbmXkRs19krhe8ftBNzzACanql3PpuBgDLE3jqXQTpP/1FCGjZlWpY9XW6yOTeXu77bTPKC8nHu7XT7lvNKKuVIqBFgLtNJa5yqlXgduBnKAflrrNKXUG4CL1voRpVRnYCPQRWu9/Yzz+AF/aK2bVXwdDCzRWrc6y2PeBdwF0LBhw44nTpywOa+4vGitue7TjSRmFxH9eD9cHI0dWc4rLuNQSh4HkvJOj4THJueRV2w+fUwL7wJaZrzEPYs1qfc9SYNxYwnxda32EX+tNebkZIpjYyk5ePD0KHjpiRNQ8TPA5OGBc2goTmFhOIeF4hQahlPzZqdHxAHKSgrYETOLtUd/Y23eMeIq/hM0tSh6ezWjT7ORtA2/AXsHY6fg5xSWsepgCh+tOkKJ2craJ/oZen1+cvIuVu+aSVTK5tMrvPtbNP3cGjKg2TVEtrn59ArvpQmJHB00CL9776Xu5AcNyyyEEOLSbT6WwXvLD7ElLpMGdVx4aGBzRrdvUONn/lnyC8j45mtSZ/4Pu6IyNrZUbOtuz9geE+jX9XGbZ7+tPpjKy4tjiMsoZGhEIP83vCVB3pW7LkxqXjHXf7aJjPxSfrirK60aXNwq9qdObeN/ix6i0YosusVqyvzcafzK23j071+pef9UFHeMfWNHYLZYSX20FyMnzKiSx6mtog+mctd322la151Zd3TB5zIp55VSzJVS7sAa4HWt9Y//+N4zgLPW+kWllCcwHWgP7AXCgDu11rvOON7mYn4mGTEXW+MyGfvZJp4YEsr9/ZpVy2OaLVbiMgqJTc7lYHJ5EY9NziUhq+j0MR5O9oTV8yAs0JPQQA9a1vOgRYAHHs4OfPPrnfi8t54mJe60XLXub0W3KlhLSyk9epTiA7F/m4puyck5fYxDcDDOYWE4hYWWfwwNw6FB/dMj4dpqJSPjIPFJ24lP3098znGO5MfzhzmbfJPCQWs6Kzd6B0TSu9VEgoK6VulzuliLd59i8g87+fa2zlX6Tv2FyMmOK1/hPSGaDRUrvHtYNX0c6zKg0WC6d7iT9IeepeTQIZpFrUTZ14zV94UQQthux8kspi4/xPoj6QR4OvFA/+bcEBlcLVO6L4W1qIiMWd+T8tlH2OWXsrW5YnNPO0b3HE//bk9e1OVoJWYLM9cd56NVR9Bo7uvbjLt6N6mUS/eyCkoZN+MPTmYW8v0dnStlJfttu75m/qL3GLjSTFAG0CmMpq9Px7Fh5c3WLE06xa7Rg1FFFuLub8/YO2dX2rkvJ2sPpXHnt9to7OfG7Du7Xhbl/JKLuVLKAfgVWKa1nnqW7zcEfv9nsa6Ysn4caPPn9ehn3C5T2cVFueObbWw+lsGaJ/tV+v+g6fklxCb9Nfodm5zL4ZR8SsxWAOxMiiZ+boTV8yQs0KP8Tz1P6ns5n3M6eklxDo+81Z0H51jxe/QR6t51V6XlNWdklI+CnzkV/dgxMJeP2itnZ5xatCgfCW8ZVl7CW7TAzt2dsrJCkpN3Ep+8i/jMg8TnniS+OI14cz4JWCg6Y4TZpDX1rIquLvXo3WggXdtMwtXdv9KeR1UpMVvo+kYU3Zr68sn4mnfNdlFhJpt2zSQqbhlrSlLIMSmcrJq7jteh17wMgj79BI9+/YyOKYQQwkYxp3KYuvwQUbGp+Lo5cm/fpkzo2sjw9WPOx1paSuacH0j66H3sc4vZ1Vixqacd1/S5if7dnjh96dWlOJVdxOu/H+C3PUk09HHlxRHhDGh58VuV5RWXMX7mZmKT8/hqUid6VOJq9hZzKT+teJL9Py/n6o0aRwt4TLie4IefxuRy9gXlbFWWkcH2Uf1wyi7jwF1h3PTgokpKfXladziNO74pL+ez7uiCbzVul1sVLnXxNwV8A2RqrR8+4/bmWuvDFZ8/CPTRWo9RStUBCrXWpUqpO4FeWuubz3Le+cDCMxZ/26O1/uS/skgxFwCHU/IY8v5abukewosj/nsbsnMpLrNwJDW/vHwn/VnC80jPLzl9TF0Pp7/Kd6AnYfU8aFrX/aJ+uf6y+jly3ltEu0R7wlatwd77AlcjN5spPXGiooT/NQpuTks7fYx9QED5CHjF9eBOoWGYfZ1JSN1BQupe4rOOEJ+fQHxJJvGWIpJMGssZbyY4WTVB2kSwvTtBLn4EewQT7BNKsH9bGtSLxMHpvxdRqale/XU/326KY9MzA6p17/MLZS4rZvveb1l04AeWlqQxa4YTnu27EPzpf/5YFEIIUQMcTslj2spD/L43GU9ne+7u05RJ3UNwc6rZs550WRlZP/5I4vvvYJ9VyP5gWN/TjmH9xzGw+9OVUsj/acORdF5cHMOR1Hz6h/nz4ohwGvle2GuMwlIzt3y5hZ0ns/nfxI6XVPD/S25OPF8vuAfX347TY7+mxNuJRv/3KnWuGn5R6wOZc3LYem0fXFNL2HVLI25+7HfD9nqvTTYcSef2b7bSyMeNWXd2qdGv587nUot5T2Ad5dPSrRU3PwvcDoRW3HYCuEdrnVgx+v0N5VurxQC3a62zKs71O3BHxbZqTSjfLs0H2AlM0Fr/1YrOQoq5+NNTC/bw484Eoh7tS0Pfc1+rpLUmIavo9DXgB5LLrwc/nl6AxVr+b9/J3kSLgL9Gv1sGehAa6FGp78hZLWYeeK89939lxnv8jdT/vxfOeawlL6/8OvADsX+Ngh8+jC6p+N/DwQGnpk3LR8FDW1DSwJ1U9xziS+OIzz5GfGEy8aU5xFNK5j+uq/ayaoJxINjBkyDXAIK9Qgj2DSe4Xgfq+oVXyS9gox1JzWPg1LU8MyyMu/s0NTrOeZUU5zDghx7cv86Rdn+U0GxVFA6BtWOLQCGEuNKcyCjg/ZWH+WlXIm6O9tzWszG392xc4/dg1hYL2b8sJv69N3BIy+dwPVjby46BA8YyuOdzVf56oMxi5ZuNcby/8jClZit392nCfX2b2bR+UInZwh3fbGPDkXSmj2vPiLb1qzQrwPG4aL7/7nE6LS+gURqURgQR9u4MnJrYvsCttbCQzaN7436ygC03BnDbc6uklF+AjUfSue2brQR7uzL7zq5/25++NqnUVdmNJMVc/Ck5p5i+U1YzJCKQ6ePaA+VTmg4m51WU71xiKxZlyyv5azG2YB8XwgL/LN/lo+Ahvm7Vsirqhq0fsXPKJ/TbB82XLcehfn3KEhPLR8EPxFJ8sGJbssTE0/ex8/bGsUVzzEF1yPazcsqrgCOumZws+2vKeeEZ2ZXWBFoh2ORMsJMPQW71CKrTlGD/VgTX64SnV3CVP8+aaMynG8ksKCXqsT41fksagLfnX8OqxKO8/5kVv8kPUve++4yOJIQQ4gwJWYV8vPoI87Yl4GCnuKV7CHf3blrjr4HVViu5S5dw4t1XcEjKJc4fonva0W/IGAb1eBY7++rNn5pbzJtLYlm0M5EGdVz4v6tbMrRV4Dl/V5dZrNw3awcr9qfwzpg2XB9Zva9r1m6cxoZZMxm03opzGTheN5imT72Bnft/j/hbS0vZPKYPnoez2TDamzteWXtZDoZUtU1HM7jt66008HZh9p1d8PcwdrHhiyHFXFyW3lkayyfRR+kbWpfDKfkkZp+xGJuzPS0rindo4F+LsrkbOKVMW6088kknbv2sEBcfP3RBEdaCgvJvmkxQ34+i+q6k+2lO1iliv08BsS7FJNmB+YxfUI5aE2Q1EWzvRrCzH0F/TjkPaEuDeh1xdLJ9i5Arxfxt8TyxYA9z7+pKlya+Rsc5r6NHVzBq/aPMWOiGX74rzVasQNnV7OsThRDiShCfWV7IF2xPwKQUN3VpyH39mtb4gqCtVvJWrOD4lJdxjM8iwRdW97Sj59DRDOn1f9VeyP9py/FMXvh5H7HJefRq7seLIyJo5u/+t2MsVs2j83bx865TvDQinEk9qmc71n8qKylg3qL7KVi4hV57NcUedtR78kkCxkw86xsK2mxm800D8NqTytrhHtzx1nrD/75rs83HMrj1663U83Lmhzu74u9Zs//f+ycp5uKylFtcxnWfbEQp/rYaeligJ/X+YzE2I8XE/shXnzzP0AOK/EAnjvqa2VvXzN4ARanDX3k9rZpg7Al28CTYNYBgzxCC/FoSHNgB/7qt5F3WC1RYaqbL61EMDA9g2g3tjI5jk1u+7kiD/cVMXGwleMb/cO/d2+hIQghxxTqZUchHqw/z445ETCbFjZ2CuadvU+p5XdpCYFVNW63kLlvGyamvYx+fwSlvWNvdRKerr2VY7xdqVEE0W6zM2nyS95YfpLDUwu09G/PggOa4O9mjteaZH/cyZ2s8Tw4N5b6+1bMzz3/JSD/E7K/upMmvqTRJgYJmPoS/OwPXln+tf6StVrZMGornlnjWDXLh1qnrT2+PKi7eluOZTPpqC4GezvxwV1cCalE5l2IuRA3y3OwB/FKagv/pKed1CHarT3CdpgTXbUVQ/U54eVXelhyi3P/9tJf52xLY8uxAvFxr9rV/UL5g4PPHf2bWZ454delB0IcfGh1JCCGuOHHpBXy0+giLdiZib1Lc2Lkh9/ZtWuOLgLZYyFu2jJNT38QuIZ1EH1jdzUTnoVdzdd9XsHeoufnT80t4d+lB5m6Lx9/DieeubsmehBy+WH+c+/s15YkhYUZH/JsD+xex9H8v0mNNGa4lYB3akYhXPsXk7s62e0bivuYw63s7cvMHa3Fyvrg91sW/bY3LZNKXW/D3LB85D/Squf+mzyTFXIgaRFutlJUVyJTzarYvMYfhH643dPrbhSguyqL/nF48vNaJ1ltKaLZ6FQ7+NX+LOiGEuBwcS8vno9VH+HnXKRzsFOO7NOLu3k1q/LRZbbGQu2Qpie+/jUpII8EXVnRTdBwwgNH936pVO6zsPJnFCz/HsDcxB4BJ3UN4cUR4jZwRqa1WVix9nhPfLKL7bk2Jm6KsRSCeO5PY1NWeGz5ehZtbXaNjXna2n8jkli+34ufuyNy7u9X4N8xAirkQQgAw4sP1lFmsLHmoV438xf5Pb80bwZqEY0ydYaXuww/jd8/dRkcSQojL2pHUfD5adZjFu0/haG9iYtdG3Nm7Sc2/htxiIff33zk1fQokpHLSD5Z2V7Tr1Z0bBr6Ls8uFbdNaU1ismgXb40nPL+XePk0xVcNivZeiqDCTBV/eTp2FsTRLgi3tTVz72TI8vYKMjnbZ2n4iixlrj/L+De1tWtXfaFLMhRACmLX5BM8t2sei+7rTvmHNf5Fy+MhSRm94gpnz3fAt9qDp8mWytYoQQlSBI6l5fBB1hF/2nMLZ3o6bu5UX8pq+X7I2m8n97TeSPpyGTkjhZF34tbuJiK7tmDjoPdzcZbtNIyQlbif6l7cYOvYtvH1r/latovpIMRdCCMq31Ov8ehTXtK3P22PaGB3HJhO+6kDI/lLG/2Ih+IuZuPfoYXQkIYS4bBxKyeODqMP8tjcJFwc7bu4Wwp29GuNbCwp5zuJfSPl4OtbEFE7UhcU9TLToGMatg97Dq06I0RGFEGfxX8VclnYWQlwxPJwdGNG2Hr/sOcXzI8IN3T7PVmMaDuJl62/cFO1C9rz5UsyFEKISxCbn8mHUEX7fl4Srgx339mnKHb2a1Px9yMvKyFm8mJSPP8R6KoXjAbBotImmbRrzyoB38avb0uiIQoiLVPNflQohRCW6oVND5m1L4Jfdp7ixc81f/X5It6d45+Rv7I9QRERFYU5Px97Pz+hYQghRK+0/lcsHUYdZGpOMu5M99/dtxu09G+Nd0wt5aSnZP/9M2qefYDmVzPFAWHidieCI+rzS9y3q1e9odEQhxCWSYi6EuKJ0aFiHFgHuzNlyslYUcxdXH652bcjXrU/w7h9Wcn76Cd877jA6lhBC1Cr7EnP4IOowy/en4OFkz+QBzbm9R+Mav32mLi0l+8dFpP3vUyxJKRyrB/PGmAgM8+OFXq/RqFEvoyMKISqJFHMhxBVFKcW4Tg155df97D+VS3h9T6MjndeY9vcxp/gZ8pp64DB/Pj633SaLwAkhhA32JuQwPeowKw+k4OFsz0MDmnNbLSjk1tJSchYuJO1//8OSXF7I51xvwqeZF891f54WzYYZHVEIUcmkmAshrjijOzTgraWxzNl6kldGtjI6znmFthhOmw3P83tYPjf8lkPhli24de1qdCwhhKix9iRkM33lYaJiU/FyceDRQS2Y1CMET+caXshLSshesICMGZ9jTknhWH344QYTbo1dearzk7QKH2t0RCFEFZFiLoS44tRxdWRYq0AW7UzkmWEta8W+l2OCB/KqZQnXRzuTPW++FHMhhDiLXfHZTF95iNUH06jj6sDjg1twS/cQPGp6IS8uJnvefNJnfo4lNY1jQTBrnAmHRk483H4yke0mGR1RCFHFpJgLIa5I4zo15Oddp/h9bxLXdQwyOs55Den+FG/HLyG2lYnwFSswZ2Zi7+NjdCwhhKgRtp/IYnrUYdYeSsPb1YEnhoRyS/eQGr/7hrW4mOy5c0n/fCaW9HSOBSm+u9GENdieya3uoEfk/XLpkhBXiJr900oIIapI1yY+NPZzY87Wk7WimLu6+jHcJZhvIk7y1mYrOT/9jO9ttxodSwghDLUtLpPpUYdZdzgdHzdHnhoaxsRujWp+IS8sJGvuPDJmzsSSkcHxhopvbjJREmTH/S3GMbD701LIhbjC1OyfWkIIUUWUUtzQKZi3lsRyJDWfZv7uRkc6r+va38Pckv8jP8Qdx/nz8bl1Ekopo2MJIUS123I8k+lRh9hwJANfN0eeGRbGhK6NcKsNhfyHH8j48qvyQt7IxNdD7chroLiv8Uiu6vUCdvY1e+s2IUTVqNk/vYQQogpd1yGIKcsOMnfrSZ67OtzoOOfVMnQkERtfZEl4AWN/z6Vo2zZcO3UyOpYQQlSbP45lMH3lYTYdy8DP3Yn/u7olN3VpiKtjzX5Jay0oIHP2bDK//ApLVhZxIXZ8cZUdWfXgnqBBjOr3Og4OrkbHFEIYqGb/FBNCiCpU18OJgS0DWLgjkceHhOJkXwsWgQvqz5uW5YyJdiJr3nwp5kKIy57Wmk0VhXzz8Uzqejjx/PBwburcsMYv3mnJzyfr+1lkfv01luxsTjax53/D7cioD3cE9OD6/u/g5OxldEwhRA0gxVwIcUUb1zmYpTHJrNifwvA29Y2Oc17Duj3JuwnLORRhT9iyZVieexa7OnWMjiWEEJVOa82GIxl8EHWYLXGZ+Hs48eKIcG7s3BBnhxpeyPPyyPr+ezK//gZLTg7xzRz59Bo7UuppJvm2Z0L/93B19zc6phCiBpFiLoS4ovVqXpcGdVyYsyW+VhRzN/dArnJpwLetEnh9q5WcxYvxuflmo2MJIUSl0Vqz7nA606MOs/1EFoGezrx8TQQ3dAqu+YU8N5fM774j85tvsebmktjcmY9HmUgMtDDBK5xbBkzBy6uh0TGFEDWQFHMhxBXNzqS4PjKYaSsPcTKjkIa+Nf8avzHt7mZByYsUNHIna948vCdOlEXghBC1ntaaNYfSmB51mJ0ns6nn5cyrIyO4vlNwjb/UyJKTQ+a335H57bdY8/I4FerKx6NNnAgs4wa3Ztze7118/VoYHVMIUYNJMRdCXPGu7xTE9KhDzN12kieGhBkd57wiwkbTctMrLG9ZwLVLcynauRPXDh2MjiWEEBdFa030wfJCvis+mwZ1XHhtVCvGRgbV/EKenU3GN9+Q9d33WPPzSQ535+POJo4GljDKOYhP+r5NYGA7o2MKIWoBKeZCiCtePS8X+ob6M39bAo8MbIG9Xc3fO3ZMg768Y17JqDVOZM+bL8VcCFErWayae77fzor9KQR5u/Dm6NZc1yEIR/ua/XPYWlhI+v9mkPX991gLCkht5cVHnUwcDChiuEMA03q/SnBwD6NjCiFqkZr9U08IIarJuE7BpOaVsPpgmtFRbHJVt6cw2cORcHtylyzBkpNjdCQhhLhgH606wor9KTw+uAWrH+/LjZ0b1vhSrrXm1LPPkTFjBqlNnXnpNhMPjCgguL43i3pN443xq6SUCyEuWM3+ySeEENWkX5g/dT2cmLPlpNFRbOLuUY9hzvX4rlURuqSEnF9+NTqSEEJckHWH03g/6hCj2zfg/n7NcKgFs5UAsr77nrylS1nUG+67OgfvAHfmdHmZqRPX07TpIKPjCSFqqdrxE1AIIaqYg52JsR2DWH0wlaScIqPj2GRMm7uIrW+iMNiT7Hnz0FobHUkIIWySlFPEQ3N20dzfndeubVVrFrAs3LmTlLffZk8zWNfZxDftnuCzWzYTETba6GhCiFpOirkQQlS4oVMwVg3ztyUYHcUmrVpeR6jVxMrwQkoOHaJ4zx6jIwkhxHmVWaw8MHsnJWUWPhnfEVfH2rHkkTkri8RHHiHHw8pHw01M7fk6HdrKdpVCiMohxVwIISo08nWjRzNf5m6Nx2qt+aPPymRiTL3eLIjQaGdHsubNMzqSEEKc19tLYtl+Ios3r2tDM393o+PYRFssnHr8CUrTU3njWhMPNhlEy9CRRscSQlxGpJgLIcQZxnVqSGJ2EeuOpBsdxSZXd38aHOB4uAO5vy/Bkp9vdCQhhDinpfuSmLn+OLd0a8Q1besbHcdm6Z99RsGGDXwxEMIa+DJ24FSjIwkhLjNSzIUQ4gyDIwLwdnWoNYvAeXg2YKhTYPkicEVF5P4qi8AJIWqmuPQCnpi/h7ZBXjx7dUuj49gsf8MG0j/6mM0RisOt7Xhx1FyUSV5CCyEql/xUEUKIMzjZ23FdhyBW7E8hPb/E6Dg2GdPmDmLqK4qCPMiaK4vACSFqnuIyC/fO2oHJpPh4fAec7O2MjmSTsuRkTj3+BOm+8PlgxXt93sHNPdDoWEKIy5AUcyGE+IdxnYMxWzULt9eOReDahF9Pc23HqpZFlBw4QPG+GKMjCSHE37y0OIYDSblMu6EtQd6uRsexiS4rI/HhRygpyOHV0SYeb3oVLZoNMzqWEOIyJcVcCCH+oZm/B5GNvJm7Nb5WjD6XLwLXk3mtNNrRgez5842OJIQQp83fFs+crfHc368p/cMCjI5js9Qp71G0axcfDdN0CgxgVP+3jY4khLiMSTEXQoizGNe5IcfSC9h8PNPoKDa5uttTWB0hLtyR3F9/xZJfYHQkIYQgNjmX53/eR7cmvjwysIXRcWyWu2w5md98w6qOipRQe56T68qFEFVMfsIIIcRZXN26Hh7O9rVmETgvr4YMcfJnVqsirIWF5P7+m9GRhBBXuLziMu79fgcezg5Mv7Ed9na142VnaVwcSc8+S2J9E9/3U0ztNw1XVz+jYwkhLnO14yekEEJUMxdHO0a1a8Dv+5LJLiw1Oo5NxrS6jT1BiuJ6HmTPX2B0HCHEFUxrzdML93Iys5CPbmyPv4ez0ZFsYi0qIuGhhym2FvPaKMWzTa+lSeMBRscSQlwBzlvMlVLBSqnVSqn9SqkYpdRDFbe/qpTao5TapZRarpSqX3G7l1LqF6XU7orjbz3HeaOVUgcr7r9LKeVfuU9NCCEuzbjOwZSarSzamWh0FJu0a3UTTa0moiOKKN67l+L9+42OJIS4Qn29MY7f9ibxxJBQujTxNTqOzZJffY3iQwd5d4Smb936jOj3mtGRhBBXCFtGzM3AY1rrcKArcL9SKhx4V2vdRmvdDvgVeKHi+PuB/VrrtkBf4D2llOM5zj1ea92u4k/qpTwRIYSobBH1vWgT5MWcLbVpEbjuzG2lwdGeLFkETghhgB0ns3jj9wMMbOnPXb2aGB3HZtkLF5Lz44/82k1R1Niep0fNNTqSEOIKct5irrVO0lrvqPg8DzgANNBa555xmBvw56tWDXgopRTgDmRSXu6FEKLWGdepIQdT8tgVn210FJuM6PY0Zc5woqUzub/8irWw0OhIQogrSFZBKQ/M2kGApzPvjW2HyaSMjmST4thYkl95leONTPzYQ/Fevw9wdvE2OpYQ4gpyQdeYK6VCgPbA5oqvX1dKxQPj+WvE/COgJXAK2As8pLW2nuOUX1VMY3++osif7THvUkptU0ptS0tLu5C4QghxyUa0rYeLgx1ztsQbHcUmXnVCGOxQl9mtCrHm55O7ZKnRkYQQVwirVfPw3F2k55fy6fiOeLk6GB3JJpa8PBIeeogiRwuvj1S81Px6QkL6GB1LCHGFsbmYK6XcgYXAw3+Olmutn9NaBwOzgAcqDh0C7ALqA+2Aj5RSnmc55XitdWugV8WfiWd7XK31DK11pNY6sm7durbGFUKISuHh7MCItvX4Zc8p8ktqx+SfMa0msTNYURLoTva8eUbHEUJcIT5efYQ1h9J4YUQ4rYO8jI5jE601Sc8+R2l8PK+P0gzzbcjQ3i8aHUsIcQWyqZgrpRwoL+WztNY/nuWQWcB1FZ/fCvyoyx0BjgNh/7yD1jqx4mMeMBvofOHxhRCi6o3r3JDCUguLd50yOopNOrSeSGOribXhJRTt3k3xwUNGRxJCXOY2HEln6spDjGpXn/FdGhodx2aZ33xD3ooVzOsDpvr2PCnXlQshDGLLquwK+AI4oLWeesbtzc84bCQQW/H5SWBAxTEBQChw7B/ntFdK+VV87gAMB/Zd/NMQQoiq0z64DqEBHszZWjv2NFcmE9cFdOWH1lawtyNbFoETQlSh5JxiHpqzk6Z13Xn92tac4+rEGqdwxw5Sp0zhQAsTyzsp3hv4KY5OHkbHEkJcoWwZMe9B+TTz/mdsbXYV8JZSap9Sag8wGHio4vhXge5Kqb1AFPCU1jodQCm1q+IYJ2BZxX13AYnA55X0nIQQolIppRjXOZg9CTnEnMoxOo5Nrun2FCUuEB/uQs7ixViLioyOJIS4DJVZrDz4ww4KSy18NqEDbk72RkeyiTkjg8RHHiXfU/HW1YpXQycSHNzN6FhCiCvYeX96aq3XA2d76/P3cxx/ivKifrbvtav4WAB0tDmlEEIY7Nr2DXhzSSxztsTz6qiaf+2kt09TBtr78kNEOk/usZK7bBl1Ro0yOpYQ4jLz7rKDbI3LYvq4djTzrx2jzdpi4dQTT1Camc7LE+E6nyYM6PG00bGEEFe4C1qVXQghrlR1XB25qlUgP+1KpKjUYnQcm4yNuJltjRSl/u5kz19gdBwhxGVmWUwyM9YeY0LXhoxs18DoODZL//gTCjZu4uuBVjzrOvDoNT8YHUkIIaSYCyGErcZ1bkhesZnf9yYZHcUmkW1vpZFVsT6ihKLt2yk5csToSEKIy8TJjEIen7+bNkFePD883Og4Nstft470Tz9lR2sTG9uYmDLkcxyc3IyOJYQQUsyFEMJWXRr70NjPrVYtAjfGvwuz2sgicEKIylNcZuHeWdtRwMc3dcDJ3s7oSDYpO3WKU088Sba/PVOHKN5oeRv160caHUsIIQAp5kIIYTOlFDd0CmZrXBZHUvOMjmOTa7o/TZELJIa5kPPTz1hLSoyOJISo5V7+ZT8xp3KZen07gn1cjY5jE11aSsIjj1BWnM8Lo6yMr9OcPl0fNTqWEEKcJsVcCCEuwHUdgrA3KeZsiTc6ik18fJox0N6HHyIKseTkkLd8hdGRhBC12I87Evhhy0nu7duUgeEBRsexWcq7UyjevYdPhlgJ9HbkwZGzjI4khBB/I8VcCCEuQF0PJwaFB7BwRwIl5tqxCNx1LceztbGizM+N7HnzjI4jhKilDibn8dyifXRp7MNjg1oYHcdmuUuWkPXdd2yINLEnTPHu0C9xcKgdI/1CiCuHFHMhhLhA4zo3JKuwjOUxKUZHsUnndrcTZFVsiCilcOtWSo4dNzqSEKKWyS8xc++s7bg52fPhje2xt6sdLyFLjh0n6bn/Iy3IkY/6K96MuJvAwHZGxxJCiH+pHT9VhRCiBunVzI8GdVyYu7V2TGc32dlzXd3I8kXg7ExkL5Ct04QQttNa8/TCPcSlF/Dhje3x93Q2OpJNrIWFJD40mVKTmRdGWritTjg9Oz9odCwhhDgrKeZCCHGBTKbyReDWH0nnZEah0XFsMrLbUxS4QVKoKzmLFmEtLTU6khCilvjujxP8uieJxwaH0q2pr9FxbKK1Jvnllyk5cpRpV5lp7OHMfSO+NTqWEEKckxRzIYS4CGMjgzApmLutdmyd5ucXRj87b+ZGFGLJyiJ/5UqjIwkhaoFd8dm8+ut++of5c2+fpkbHsVn2/Pnk/LyYFd0VRxsr3rnqG+wdasdIvxDiyiTFXAghLkI9Lxf6hvozf1sCZovV6Dg2GdPyRjY1VZh9XcmSPc2FEOeRVVDK/bN24O/hzNTr22IyKaMj2aQoJoaU117nVBNHvugBb7d5kLr+EUbHEkKI/yTFXAghLtK4TsGk5pWwKjbV6Cg26dr+LupbFZsiyijc9AelJ04YHUkIUUNZrZpH5+0iNa+YT8Z3oI6ro9GRbGLJzSXxoYcpdTXx/AgL9/i0pWvHu42OJYQQ5yXFXAghLlL/MH/8PZyYU4sWgRvj14Hv21jBJIvACSHO7dM1R1l9MI0XhofTNriO0XFsorXm1DPPUpZ0ijeGlxLh6spdw782OpYQQthEirkQQlwkezsTYyODiD6YSlJOkdFxbDKq29PkuUNKqCvZPy5CyyJwQoh/2Hg0nfeWH2RE2/pM6NrI6Dg2y/zyK/Kjovi5D6TWV7x19ffY2deOkX4hhJBiLoQQl+CGyIZYNczbmmB0FJv41W1JHzsv5kUUYsnIIG91tNGRhBA1SEpuMZN/2EljPzfeHN0apWrHdeWF27aROnUqx1s68kMneLvDo/j6tTA6lhBC2EyKuRBCXIKGvq70bObHvG3xWKza6Dg2GRM6jvVNFWZvV7LnzTM6jhCihjBbrDz4w04KSix8OqEj7k72RkeyiTk9ncRHHqXEx4mXhll40DeSTu1uMzqWEEJcECnmQghxicZ1DiYxu4j1R9KNjmKTbh3upp5WbIkwU7BxI6UJtWO0XwhRtaYsP8SW45m8MboVLQI8jI5jE22xkPjY45TlZPPiiGI6Orlz29VfGB1LCCEumBRzIYS4RIPCA/B2dWDOltqxp7mdvSOjfdvxXVsLKGQROCEEK/an8Nmao9zUpSHXtg8yOo7N0j78kMLNm/lhoIUCP8UbI2ZhsqsdI/1CCHEmKeZCCHGJnOztuK5DECv2p5CWV2J0HJuM6voE2R6Q2tyNnIU/osvKjI4khDBIfGYhj83bRasGnrwwPNzoODbLi44m47P/caCdE7+2UUzp9AzePk2NjiWEEBdFirkQQlSCcZ2DMVs1C3fUjmnhAQFt6G3yYkFEIea0NPLXrDE6khDCAMVlFu6dtR0NfHJTR5wd7IyOZJOyxEROPfU0hQ3ceW2gmYf8utKu9XijYwkhxEWTYi6EEJWgmb8HnUK8mbs1Hq1ryyJw17O2ucJSx4Ws+fONjiOEMMCrv+5nX2IuU69vR0NfV6Pj2MRaWkrCw49gKSvh2eGF9HD05JarZhgdSwghLokUcyGEqCTjOjXkeHoBfxzLNDqKTXp0vBd/DVsjLBSsXUfZqVNGRxJCVKOfdiYya/NJ7u7dhEHhAUbHsVnqW29TvHcvXw4pBS8Tr42cgzLJS1ohRO0mP8WEEKKSXNW6Hh7O9szdWosWgfNpy7dtLQBkL1hocCIhRHU5nJLHMz/upXOID48PCTU6js1yfv2NrNmz2dnFiahQxZQuL+Dl1dDoWEIIccmkmAshRCVxcbTj2vYN+H1fMtmFpUbHscm1XZ8g0xPSm7uR/eOPaLPZ6EhCiCpWUGLm3lk7cHOy48Ob2uNgVzteDpYcPUrSCy+Q29iTd/qYeTygF60jxhodSwghKkXt+EkshBC1xLhODSk1W1m0M9HoKDYJDGxHL5MHC8MLMScnk79undGRhBBVSGvNMz/u5VhaPh+Ma0+Ap7PRkWxiLSggYfJDWB0UT1+VT3+HOtw05GOjYwkhRKWRYi6EEJUovL4nbYK8mLOlFi0C12IM0S0UFk9nsufJInBCXM6+33ySxbtP8eigFnRv5md0HJtorUl66WVKjx/nw6FFOLuZeHnkXLmuXAhxWZGfaEIIUcnGdWrIwZQ8dsZnGx3FJj073o8vsCNCk79mDWUpKUZHEkJUgT0J2bz6y376htblvr7NjI5js+y5c8n95Rc29nRgc2PFe91fxcOzgdGxhBCiUkkxF0KISnZNu/q4OtoxZ0vtWATO3sGZ0d6t+bZtGVitZC+UReCEuNxkF5Zy7/c78HN3ZNr17TCZlNGRbFK0dx8pr79BZqgX07ubeapef8LDRhkdSwghKp0UcyGEqGTuTvaMaFOfX3YnkVdcZnQcm4zu8jipdRQZzdzJXrAAbbEYHanKaK3Zl5jD1BWH+HrDcSzWmn/JgbZaKdq7j7SPPibx8ScoPnjI6EiiFrFaNY/N201qXjEfj++At5uj0ZFsYsnOJvGhh7B4ufDk0DyG2vty/aD3jY4lhBBVwt7oAEIIcTka1zmYudviWbz7FOO7NDI6znnVq9+RniZ3fgrP4/bF+RRs2IB7795Gx6o0FqtmW1wmS2OSWR6TQmJ2EUqB1rBkXzLTx7Un0KtmLYJlyS+gYNNG8tesIX/NGixp6aAUJhcX8pYvx/+pJ/G+6SaUqh0jn8I4/1t7jKjYVF4aEU77ht5Gx7GJtlo59fQzlKWm8u6NVnycTLw4Sq4rF0JcvqSYCyFEFWgXXIewQA/mbo2vFcUcYEyz0Txq/pZJq53Jnj+/1hfzErOFDUfSWbYvhZUHUsgoKMXR3kTv5n48NLA5A1sGsDo2led/3sew6WuZMrYtA1oGGJq5ND6e/NXR5K9ZQ+GWLeiyMkweHrj36ol7nz6UhAdyMnEzdb/fQ8qrr1GwYSP1Xn8Ne+/aUbZE9dt0NIN3l8VydZt63NI9xOg4Nsv44gvyo6OJGuzIvvqaWT3fws090OhYQghRZVRtWTUYIDIyUm/bts3oGEIIYZOvNxznpV/289vknkTU9zI6znmZy4oZ/F0kt621p+NWM81Wr8LB39/oWBckv8TM6thUlsUkszo2lYJSCx5O9vQL82dIRCB9Q+vi5vT396SPpuXz4Oyd7E/K5bYejXlqWChO9nbVkleXlVG4cyf50eWj4qVHjwLg2KQJ7n374t6nD6VNvIna9SlLT61jqy7CqhSdrY68kD+Gwhk/YO/jQ/133sGtS+dqySxqj9S8Yq6avh5PF3sWP9ATd6faMR5TsHkLJ2+9lZTWnjw4LI+Xg4YyeuAUo2MJIcQlU0pt11pHnvV7UsyFEKJq5BSW0emNldwQGcyro1oZHccmH/x4Pb/FxfD+DCt1H34Yv3vuNjrSeaXnl7ByfwrLYpLZcCSDUosVP3dHBoUHMCQikG5Nfc9btIvLLLy1JJavN8bRqoEnH97YgcZ+blWS15yVRcG6deRHR5O/fgPW3FxwcMCtUyfc+/YpHxn3tmfVtg9ZGh/NHzofs1KEWGCIdwTezt5MT16HE/CWyzUEfr2T0hMn8L3nburefz/KvnaUL1G1zBYrE77YzK74bH6+vyehgR5GR7JJWWoqx0dfR6mjhdtuyGGgewCv37hSprALIS4LUsyFEMIgD8/ZSVRsKlueHYiLY/WMwl6KhIQ/uGrlHXw2zwX/0jo0Xb6sRr4gTsgqZFlMeRnfFpeJVUOQtwtDIwIZ0iqQDg29sbuIVaeXxyTzxII9mC1WXru2Fde2D7rkrFprSg4dLi/ia9ZQtGsXWK3Y+fnh3qc37n364Na9ByUUEL39Y5aeWMl6aw5lStHAAkO8WjC01c2ENR9x+r/FseOreDL6EQ6arNxsasiN+yLI+/kXXNq1o/6UKTgGyVZSV7p3lsbySfRR3hvblus6Xvq/4+qgzWZO3nobhXv38PJNZRT72TF73CpcXWvHfutCCHE+UsyFEMIgfxzLYNyMP5gyti1jasmL43u+6YLnvjxu/UUT/MVM3Hv0MDoSWmsOp+azbF8yS2OSiTmVC0BYoAeDIwIZEhFAeD3PSlkI7VR2EQ/N2cnWuCyu6xDEKyMj/jX9/XysxcUUbt5MXkUZN59KAsA5IqJ8inrfPjhHRFBSksO67Z+yNG4Ja8uyKDYp/C2aIR5NGRp+E61bjj3nGyMlxTlMWzyBWUVxhFlNvMkELB/PA6Wo9/JLeF511SX/XYjaKepACrd/s40bOwfz5ug2RsexWep7U8n4/HN+He7I/AgLP/SeRtOmg4yOJYQQlUaKuRBCGERrzYD31uDj5siCe7sbHccmK9e/yRMHZ/H9p/Z49ehL0PT3DclhtWp2J2SfXkn9eHoBAB0a1mFIRCBDIgIJqarp5hYrH6w6woerDtPYz40Pb2x/3nUCypKTy68Vj46m4I8/0MXFKFdX3Lp3w6NvX9x698bB35/Skjw27pzB0qO/sro0jUKTwseqGeTakGFhN9C+1XhMdra/ERD9x3s8f+ArSoAXXfsS/mM6xbt34zXmOgKffRaTq+sl/m2I2iQ+s5DhH66nQR0XfryvO84ONX+mDkDeqtUk3HcfCZ29eXRAHm80vIYR/V43OpYQQlSqSyrmSqlg4FsgANDADK31dKXUq8BIwAqkApO01qeUUl7A90BDyld9n6K1/uos5+0IfA24AL8DD+nzhJFiLoSojf635ihvLollxSO9aR5Q86/zLCsrZNB3nbk72p52Oyw0j16NvV/1TCUts1jZfCyTZTHJLN+fTEpuCfYmRbemvgyJCGRweAD+ntW3rdnGo+k8MncXWYVlPHdVS27u1uj0qLy2WCjeu7d8VDx6DSWxsQA4BAVVjIr3xbVzJ0yOjpjLitmy6wuWHF5EVEkyeSaFl1Uz0Lk+Q1tcR2SbW7B3uPjnlZKyh2eW3MZWVcJVePNg8mDyvp6NY0gIDaa+h3PLlpXy9yFqtlKzlTGfbeR4egG/PtiTRr5V88ZVZStNSCi/rtzHkVvGZjHCtR4v37jC6FhCCFHpLrWY1wPqaa13KKU8gO3AKCBBa51bccxkIFxrfY9S6lnAS2v9lFKqLnAQCNRal/7jvFuAycBmyov5B1rrJf+VRYq5EKI2Ss8vodubUdzcLYTnh4cbHccm0xeOYWncAaZ+bsX/8cfwveOOKnusolILaw+nsSwmmagDqeQUleHsYKJvC3+GtAqgf2gAXq4OVfb455ORX8Lj83ez+mAaVzfx4P8CctEb15O/di2WrCyws8O1fXvc+5WXcccmTVBKYTGXsmPvdyw5OJ+VRQlkmRTuVk1/J3+GNB1Jt3Z34OBUecXJYi7li99v55PMndSzKt51nYDTx79hyc7G/4nH8Z44UfY8v8x9sf44r/66n0/Gd+Cq1vWMjmMTbbVyYvwEig8f5OnxxZjq2DN7XDTOLrIFoBDi8vNfxfy8c+W01klAUsXneUqpA0ADrfX+Mw5zo3w0nYqPHqr8t787kAmY/xGoHuCptf6j4utvKS/7/1nMhRCiNvJzd2JQeAA/7kjgyaHVtxXXpRjd+TFm5t9FdmNXHObPx+f22yu11OUUlhEVW75425pDaRSXWfFycWBAy/JtzXo3r1tjFstzTzvFFGI4dGAp7j/vI1tb0R6eePXtU76Kes+e2HmVT3O3Wszs3jebJQd+YHl+HOl2Cherpq+DL0OaXEXPDvfg5Fw1W+fZ2Tty1zXf0XnvLJ7c+iYTi7/jkfvb03d1OClvvFm+5/mbb2Dv41Mljy+MlVVQyvSVh+jV3I9hrWrPft+5v/5K0c6d/HKVA0l1FHP6TZdSLoS4Il3QajZKqRCgPeWj3CilXgduBnKAfhWHfQQsBk4BHsANWmvrP07VAEg44+uEitvO9ph3AXcBNGzY8ELiCiFEjTGuU0N+31t+rfSItvWNjnNewcHd6IYLv4TnM/G3fAo3b8Gta5dLOmdqbjHL9qewPCaZTUczMFs1AZ5OjO0YzNBWgXRu7IODnfErwOvSUgq3byc/Opq86GjKTpwEIKBFC4pumMC7+XVZax/A5EFh3N+vGSY0MQcWsjTme5bmHibZTuGoNb0d6jCk0WB6R95XratKt2s9nvkNe/Hy4pt4t2QXG7o583/t76Dgk285PnIU9d95G7du3aotj6ge06MOk19i5v+uDq81MyOsBQWkTnmPnAYufN+mlLcbj6FxSF+jYwkhhCFsXvxNKeUOrAFe11r/+I/vPQM4a61fVEqNAXoAjwJNgRVA2z+nvVccHwm8pbUeWPF1L+AprfXw/8ogU9mFELWV1arp9c5qQvxcmXVHV6Pj2GT5utd4+uAcvvvUnjp9BtBg6nsXfI649AKWxZSvpL7zZDYAjf3cKhZvC6BtUB1MF7GtWWUzp6eTv7Z8b/GCDRuwFhSgHB1x7dYV9z598OjTB4cG5e8f5xWX8dyPe4g59Dth/hs47pxIvB3Ya00PkwdDggfQL/J+3D2MnUqsrVYWrHyMtxNX4Aa87TGGul9upfT4cXzvuJ26kyejHIy7REBUniOpeQx5fx3jOgXz+rWtjY5js9Tp08n49DNemGgirHE9Xr1ppdGRhBCiSl3SVPaKEzgAC4FZ/yzlFWZRfp34i8CtlJduDRxRSh0HwoAtZxyfCJy5b1BQxW1CCHFZMpkUN3QKZuqKQ5zIKKgVizL16/wIHkfmsC8c2q5YgTkz87zToLXW7E/KZdm+ZJbFpHAwJQ+AVg08eWxQC4a0CqS5v3uNGNErOXaM3KVLyY9eQ/GePQDYBwTgOXx4+d7iXbv8a0XzY8dXsWz3TE4U7yO1sSZDa0KLHLjHvycTBj6Bl1fNmdmlTCbGDp5G+6PLeWLtE9xZsJDbJzRhbMwoMj6fScHmLTSY8i6OMhut1nv9twO4Otjx6KAWRkexWWlCIplffMnBCAcS6lv5bPAnRkcSQghDnbeYV1wr/gVwQGs99Yzbm2utD1d8ORKIrfj8JDAAWKeUCgBCgWNnnlNrnaSUylVKdaV8WvzNwIeX+mSEEKImGxsZxPsrDzF3azxPDg0zOs55OTi5MdKzBd+1OUibrVZyfvoZ39tu/ddxWmt2nMzi973JLItJJiGrCJOCyBAfnh8ezuDwAIJ9asaWXVprCv/4g4yvv6ZgzVpQCpc2baj70GTc+/bFKSzsX28axMdvYtnOz1iasYuDJitKazqanBkf2IPmTW7n2d9zeHdrLllO+Tw51IqjvfHT8c/UrOlgfqjfiSk/38QXJcfY3Owkbzx/D6XTZ3P82tEEvvQSXiP+c8KaqMHWHkpj9cE0nhkWhq+7k9FxbJb67rtYsTKtr+au/2/vvqOjqN4/jr/vbjohIYEASYDQewkQkE4oUkMTKQGpKgqKFbtfOyoiKAiiIIIgvUtCVekIEjoCUkIPISG9l937+yPRH2KiQSCzged1jodkdmb2s+c6m312Zp7r9QAlSxWdLxWEEOJuKEhX9lbADuAoOVOjAbwOPEpO0W0FLgBPaq2vKKV8yJkGzRtQ5Jw9/z53X4e01v65Pwfw/9OlrQfGynRpQoh73aNz93HkSgK7X21vE/dT/5sLF3YQtHUM3yx0opTJi8rrQv8sXLMtVtYdi2TW9nCOXknAwWyiZdWcac061i5DKRsqEqyZmSSGriN27lwyfv8dc8mSeAwehEe/fth5ef1t/cirB9l44Es2RIVxzJTTv7SB1Z6uZR/gwUZPUbpM3T/XTc+y8NG6E3z3ywXq+brzRXDDuza/+u36cedHvHV6AVbgHbdO1FxxjbQDB3Dv3Zsyb76J2dU2c4u8ZVusdJu6g/QsK5tfaFMkGksCpOz9lYvDhrG5lYn1LUysGbwbB0fbn0pSCCFu121Nl2ZLpDAXQhR1m49f4/F5YXw9pDGd6xSNzsmPfdcE78OpDFpnxW/+PHT9hiwNu8Tsnee4HJdG5VLFeLR1JXo28KG4k23ds5wdF0f8kqXELVhAdnQ0jtWq4jl8OG5BQZgc//rFwfXoE2wM+4KN1/ZyUOXM8FnbaqaLV2M6NxqNj0+ef0f/tPG3SF5efoRsi5UPH6pHL/88e5oa7mrEfl7dNIoDKpNeZi/GXOtEwuz52Jcvh++kyTjXrWN0RFFA3++5wJurjzFjcCO6FpXp0SwWzj3Ul6ToC4wYmcUnNQfTsdVrRscSQohCIYW5EELYiGyLlZYTfqaOjzvfDm9idJwC2bD9Xd44tYx5081E1G7GuOp9SUjLorGfB6PaVObBWmVsooHbjTLOnSN23jwSVq1Gp6dTrFUrPIcPp1jLFn+5VD0u9iybw75gY8ROwkjHqhTVrCa6lKxPF/8nqFCh1S0975X4NJ5bfJB95+Po17gc7/aqg4vDLU2AUiiys9L5OmQEMxOOUsGq+MR9JHZf/EB2TAyln38ez+HDUCbbv6LjfpaYnkW7iVupUtqVJaOa2UTfhoKIW7yEyHfe4eteJhJqOfPt0F/l/zUhxH3jtpu/CSGEuDPszCb6NS7Pl1vPcDUhDW93Z6Mj/Su/KqNwObOU/VWtNDi4m7ZtgxnWOYDGfrY1H7bWmtR9+4id+x3JW7ag7Oxw69kDz2HDcKr+//evWi3Z7Dk4k0XHv2eHNRGLUlS0wiiPenSpP5IqVR78zxl8Sziz6PFmTP3pNF9sOcP+i3FMC25EbR+3O/ES7xg7eyee6rOIpoe+5dUDkxmcNJtxTzWl9ba6RH3yCSm7d+Pz8UfYlSq8ad7ErZn+8xliUzP5LqjoTI9mSUwkesoUYio683PNDBY3e1OKciGEyCWFuRBCFLIBTcozbcsZlu67zLMdqxkdJ09aa/adj2Pm9rP8eCKKQO/SrAiIoslRK+84XcTTL9DoiH/SWVkkbthA7Jy5pB8/jtnDg1KjR+MxKPgvhWVy0lXW7HyfxVd3ct6s8bRqhrpVp1vd4dSoFnTHCgQ7s4kXOtWgWZWSPLf4EL2/3MX/utfikWZ+NldANfEfyQq/dvxv7WA+St3HribFeK3hGJKnzia8V298Pv4Y19a3dtWAuPsuxqQyZ9d5+jYqR11fd6PjFNj16V9iiY/n096KXo7e1K7Z2+hIQghhM+RSdiGEMMAj3+zl3PUUtr/cDrMNXQZusWo2/hbJzO3hHLoUj4eLPUOaV6RD+Ys8svd5Zn/vSEnHslReu9bwItOSkED8smXEzv+e7GvXcKhcGc9hw3Dv1ROTk9Of6509u5lFYZ+xNvUiqSZFfasdwZWC6NT85bvecComOYNxyw6z5fdoOtcpw4S+9Snh4nBXn/O/0FYrizaNZVLkNtytMKHkIEp+s4eM06fxHDGC0s8/h3Kwvdz3q9Hf72fbqWi2jAukjJvTv29gAzLCwwnv2Yvj9cxM6JRNaPcleJWWfgZCiPuL3GMuhBA2JuRIBE8vPMjcEU0IrFHa6DikZVpYvv8S3+w8x4WYVCp4uvB460o83Lg8zg45nZ5HzA3A71AaAzZY8Vu4EJdGDQ3JmnnpErHfzSN+5Up0aiouzZtRcvhwirVu/edZ7+ysdLbtm8Ki08vZSzoOWtPFoQzB/k9St3a/Qs1rtWq+3XWOCRtO4uXqyNTghgRUtK3bAP7w+6kQXtr5OudNVh53qk7fE3VJWLIMpzp18J30KQ4VKxod8b63NzyGATP38MKD1Xmmg21ecZOXi6NGkRz2K489ns1w34aM6jnf6EhCCFHopDAXQggbk5FtoflHP9O0oidfDWlsWI6Y5Ay+++UC8385T1xqFg3Kl+CJNpXpXKfs387kh259i7dPr2TedDMlunTD5+OPCi2n1pq0gweJnTOXpB9/BDs73Lt1w3PEcJxq/v+c8HGxZ1mx632WRodx1awoa9EM8ArgoZZv4ulZtdDy5uXI5XjGLjrI5bg0nu9YjdGBVW3qaok/pKZeZ8KaYFZmRlLfas94l8fJmPwdOiuLsm/9D/devQy/WuJ+ZbVqek3fxfXkDH5+MfDPL81sXfK2bVx64knWtzezIQB+CN6Bk7OH0bGEEKLQSWEuhBA2aHzocebsOs8vr3XAq3jhzvl97noK3+wIZ/n+y2RkW+lYqzSPt65M00qe+RZdGekJdFjUkhc221P7N0217dswu9/d+1t1djZJmzcTM2cu6UeOYHJ3x2PgQDwGDcK+zP9fafDbyZUsOvAl6zMjyVSKB3AiuGpf2jZ9Djt727nUNyk9izdWHeOHwxG0qFKSzwb42+ylyBu2v8u7Z5ehgPc8g6i27AqpYWG4BQVR9p23Mbu6Gh3xvrN8/2XGLTvM5wP86d3QNqfju5nOzCS8Zy+S0qIZPiydj6o8TNe27xgdSwghDCGFuRBC2KAzUcl0nLyNV7rUZHRglUJ5zv0X4pi1PZyNxyOxN5no09CXx9tUomrpgt1r/cmyXvxy9gwfzrVS5s038Xxk8F3JaUlKIn75CmLnzyM74ir2fhXwHDaMEr17Y3JxASAzI4lNv3zConOhHDFl4WzV9HSpQHDA87fVWf1u01qzbP9l3l7zG84OZib1b0A7G7idIS+XL+/hlc2jOWLK5mG7soyK6Ur8199i7+OD76cTcW7QwOiI943UzGzafbqVsu7OrBrdwuamKMxPzJy5RE2YwLSHTSRUcWT+sDDpxC6EuG9JYS6EEDaq/1e/EJWUzpZxgXft8mCrVfPjiWvM3B5O2IU43JzsGNLcj2EtKlK6+K2drQ0/9xO9tj/Ht/MdKeniS6U1q+9o7qwrV4idN5/45cuxpqTg0qQJniOG4xoY+OeH+WvXjrB093iWx/9GrEnhZ4Fg71b0bPkmxd2KxllEgDNRSTy98CAnI5N4vHUlXupcEwc72ytYsrJSmf7DUL5NOkklq4kJJUdhnrKS7KhovJ59hpKPPiqFViGYvPkUU386zYrRzW1uqsL8ZMfEcLZLV675aJ56KJ0FAW9Sv84Ao2MJIYRhpDAXQggbtfLAZV5YephFjzejeZWSd3Tf6VkWVh64wjc7wgm/noJvCWcebVWJAU3KU8zxv8+WOWxuY6ocSKffJisVlyy+I2dN0w4fJmbuXJI2bgKTCbcuXfAcPhznujldm7XVyv4j81h0bDY/ZcdhBdqa3AiuNZhmjZ7AZC6as3+mZ1kYH3qC+XsuUL+cO18EN8SvZDGjY+Xpl/1f8frhaSSa4BW3lrTY5kzSxo0Ua9Ec748/xr60bZ71vxdExKfRftJWOtYqw7RBjYyOU2BX33qb+BUreGmkpm7Z0nw8eIvRkYQQwlBSmAshhI1Kz7LQZPyPtK9ZmikD70yX87iUTL7fc4HvfjnP9eRM6vq6MapNFbrVLYud+fbPbK7d8ibvnV7Nd9NNlAjqgc/48f9pP9piIemnn4idM5e0gwcxFS+Ox4D+eAwejL23N5DTiCx053gWXfmZ0yYrblbNQ8Wr0f+BlylfvvltvxZbseFYJC8vP4xVw/g+denlb5tn/mOun+LN0KHsJIX2qjiv6KEkfvY1JmdnvD/6kOKBgUZHvCc9t/gg645F8vOLbSnn4WJ0nAJJP3GCcw/15VhTJz4JzGRtl/mU9TZmJgchhLAVUpgLIYQNe2vNMRbvu8Svr3e4rTmuL8Wm8s2OcJaGXSYty0JgDS9Gta5M8yol7+jl5ulpcXRY3JqXNtpT83dFtR3bb6kRmCU5hYSVK4mdN4+sy5exL1cOz6FDKdH3IUzFcs4WX7q0i8V7PmFV8lmSTIoaVhODyj9I1xav4+xSNC7jvVWX41J5dvEh9l+Io39AOd7pWQcXB9u7EsBqyWb+hjF8Hr2bklaYUGY4HrN2kXHyJB5Dh1B63DhMMuf5HXPoUjy9p+9iTGAVXu5S8983sAFaay4OGUrK78cZ8VgGQ0vX46k+i4yOJYQQhvunwtz2/uILIcR9ZmCTCsz75QIrD1xhZKtKt7z9kcvxfL09nPVHr2I2KXo28GVUm8rUKFuwhm63ysnZg57FKvF9g3DeP2QlMSQEj4ED/3W7rMhIYufPJ37pMqxJSTg3akTpl1+ieIcOKLMZqyWbHb9OZdHJhey0JmMGOtp7ElzvMRrWe+Sev4+5nIcLS0Y14/MfTzN96xn2X4hj2qBG1PJ2MzraX5jMdgzrPpOAkyt5effbjIyey+hBdej1ezBx8+aTui8M30mf4li5stFRizytNe+HHKeUqyNj2hk73d+tSNq4kdSwMEI72+FqDyM6f2F0JCGEsHlyxlwIIWxAr2k7ScuysPG5NgU6u221araeiuLrbeHsPRdLcUc7BjWrwIgWlSjrfven3zpzdhN9drzAnHlOeJaoQOWVK/NdN+3Yb8TOnUvihg1gtVK8cydKDh/+573piQmXWLPrAxZH7uaiGUpZNP086vFwizcoXabuXX8ttmj3mes8u+QQCWlZ/C+oNo88UMEm5w5PSY7kwx8G8UNWNI20A+8XH036xNlYMzIo+8bruPfta5O5i4q1hyMYu+ggHz9Uj4FNKxgdp0Cs6emc7daNFFMqQwcn875fEL3af2x0LCGEsAlyKbsQQti4Rb9e5LWVR1kxugWN/TzyXS8j28KagxHM2hHO6ahkvN2dGNmyEgOblqe4k30hJoYhcxtRa38GfTZbqbh8+Z+N2iCnWVvy1q3EzplL6r59mIoVo0S/fng88ggO5XLunz51Zj2Lw6YQknaZNJPCX9sTXKkHDzZ7GXtH22yAVpiuJ2cwbtlhtv4eTZc6ZZnQtz7uLoU7xgW1dsubfHB+NXbAB6X7UnnZRVL37KF41y54v/suZjfbOutfFKRnWegwaRtuzvaEjG2FuYhMj3Z9xgyip0zl84Em4v3sWTQ0rMg2ZxRCiDtNCnMhhLBxyRnZNB3/I0H1vfnk4b93OU9Iy2LB3gvM3XWeqKQMapYtzhNtKxNU3wf7O9DQ7b9Y8/OrjD8dwtzpCo/eD+H93rtYU1OJX72auO/mkXnhAnY+3ngOGUqJfg9jdnUlOyudLXsns/DMSsJUBo5WTTensgxs+DS1a/Y25HXYMqtVM3vnOSZsOEkZNyemBvvb7FRZFy/u5KWfnua4ycIAh3I8FtuFuC9nYV+mDD6ffopLI2n8dSumbznDxI2/s/CxB2hRtZTRcQokKzKSs127ca2qI08HJTPXfxyNGwwzOpYQQtgMKcyFEKIIeHXFEdYciuDXNzr8efb7clwqc3adZ/GvF0nJtNCqailGtalM62qlDL9EOC01lg5L2vDqBgdqnFZ4DB5M/NKlWBIScKpfn5IjhlP8wQdRdnbEXD/Fit3vs/T6Qa6ZFb4WGFC6KX1avkkJj1u/r/5+c/hSPGMXHeRKfBrPdqjGyFaVcL2NKe/ulqyMFKb8MJjvUs9SzWpiQumnUJ8tI+vqVdx798K9R09cmgSgzGajo9q0qKR02k3cSouqpZg1NM/Pbzbpyksvk7hxAy+OtFCrlCeTHtlhdCQhhLApUpgLIUQR8Ef35fF96tKgXAlm7Qgn5MhVAHrU9+bxNpWp4+NucMq/+nBJdw6dOc+7862gFMU7dsRzxAicG/qjlOLob8tYdGgGG7KiyFKK5jgTXL0/bZo8g9lOOnffiqT0LF5fdYy1hyNwsjfRsVYZ+jT0pU11L8OumsjPjl+n8uZvM0kFXivZjuZhniSGhGBNTcXOywu3bt1wC+qOU926hn/BZIteXXGEFQcus+n5tlQqVTRu60g9cJALgwZxtLUrH7dM44eO31CuXDOjYwkhhE2RwlwIIYoArTVdp+zgQkwqaVkWijmYCW5agRGtKuFbwtnoeHk6dWY9fXe9zPioGnQZMBmHChXISE9g4+4JLLqwnmOmbIpZNb2KVWRAkxeoXKm90ZGLNK01By7Gs/rgFUKORBCXmoWHiz3d63vT29+Xxn4eNlPoXo8+wWvrhrGHNDqZS/B6+xnYH75EQmgoKdu2o7OysPergHv3INyCuksX91zHIxLp/sUORrasxP+Cahsdp0C01cr5/gNIi7jI0BEpDPaswfN9VxgdSwghbI4U5kIIUUT8cDiCzzafon9AeQY9UAF3Z9ts9nWjwXMakayz+arLHJb+8hErEk8SZ1JUsiiCfdrQo+UbuBb3NjrmPSfLYmXH6WhWHYxg8/FI0rOslPd0plcDX3o39KFq6bszXd6tsFqymbPucabF7AOglcmN7hW70LrGMLJ27CMhNJTUPXtBaxxr18op0rt1xd77/vz/RWvN4G/2cuJqIlvHtbPZZn83i1+5iquvv84PPRxYV9tC6MOb5ZgXQog8SGEuhBDirln108u8dXk9SmsUEGh2J7j2UB5o+Pg9P/e4rUjOyGbTb5GsOniFXWeuY9VQ19eN3v6+9GjgQxm3uz+F3j8JP/cTqw9MJzThFFFmRTGrpqNjWYJq9KOhd3dSNv9EQug60o8cAcAlIAC3oCCKd+6EnUf+sxTcazYfv8bj88J4t2cdhrWoaHScArEkp3C2axdSisPQ/nG87duJhx+cbHQsIYSwSVKYCyGEuGtSU6/z8vIeVCnmQ/9mr+Dr29ToSPe1qKR01h6+yppDVzhyOQGTghZVStHL34cudcsW+rR6N7JkZ7L/6DxCTi5mc3okySZFaYumm1s1guo/SkX7OiSuX09iSCiZ4eFgZ4dry5Y5RXr7dpiKFY37rf+LzGwrnT/fjknBhufa2FzfgPxETZpMzKxZTB5iJtbHzNIh+6R/hBBC5EMKcyGEEOI+dDY6mTUHr7D6UAQXY1NxtDPRsXYZevv70ra6Fw52xhV/6WlxbAubRsi59ey0JpKtFFWtJoJKNaJb47F4JDiTEBJC4rr1ZF+9inJ2pni7drgFBeHaqiXK4d4q/r7ZEc4HoSeYM7wJ7WqWNjpOgWRevEh49yAi67sztlM839QbywONRhkdSwghbJYU5kIIIcR9TGvNwUt/NI27SmxKJiVc7Olez5veDX1pXMEDk8m4pnFxsWfZtG8KIVd3ckhlARCgHQnybUvHgGewPxtNQkgISRs2YomPx+TujlunTrgFBeVMv1bEb5mIS8mk7cQtNChfgnkjm9pMA79/c+npp0nZtYtnRmZSw92dL4buNjqSEELYNCnMhRBCCAHkNI3befo6qw5eYVNu07hyHs708veht78v1coY2zTu0qVdhB6YQWjMYc6bwUFr2ppL0L1KD1rVH0XW/iMkhIaS9ONP6NRU7MqUwa1rV9yCgnCqU7vIFLU3envNMebvucD6Z9tQo6zxTfsKImX3bi6OfJTDHdyZ0CSZ1e1m4OfX2uhYQghh06QwF0IIIcTf/NE0bvWhCHaejsaqoY5PTtO4nv7GNo3TViu/nVxByLF5rE85R6xJ4WbVdHYuR1CtQdSv0ofU7TtICF1H8vbtkJWFQ8WKuHXvjlv37jhWrmRY9ltxJiqJzp/vYGCT8ozvU8/oOAWis7M516cPGUmxPPJIPAPcq/JyvzVGxxJCCJsnhbkQQggh/lFUUjohuU3jDl9OQCloUaUkvfx96VK3LG4GNo3Lzkpnz8FZhJxeyc+Z0aSZFL4W6FaiFkENn8DPM4CkzZtJCAkldW/O9GtOderkFOndumJftqxh2f/NiDm/EnY+jq0vBVLS1dHoOAUSu2AB197/gNUPObKuWjYhD63D3b2C0bGEEMLmSWEuhBBCiAILj05m9aEI1hy6woWY3KZxtcrQy9+HwBqlDW0al5ocxU/7phJ6cTO/6BSsSlHbaqZ7maZ0DXiWEtqLpA3rSQgJJf3oUVDqz+nX3Dp3wlyihGHZb7b9VDRDv/2V17rW5Im2VYyOUyCW+HjOdu5Cqo8LQ3pF8XrZQIK7TDM6lhBCFAlSmAshhBDilmmtOXRD07iY3KZx3ep509vflwA/Y5vGXY8+wfp9nxNybS/HTRZMWtNMuRBU4UE6NHkWu+upJKxbR+LaEDLPnQN7+79Ov+biYlj2bIuVblN3kJ5lZfMLbXC0MxuW5VZEfjCeuIUL+XSY4rqXiRVDfsXO3rhbHoQQoiiRwlwIIYQQt+WPpnGrD11h02/XSMuy4Fsit2lcQ1+qG9w0LvzcT4Qc/Jp18Se4YgZnq6adQymCqj1EM//HsZw5R0JoKImh68iOjMyZfq19e9yCuuPasvCnX/t+zwXeXH2MGYMb0bWed6E+93+Vcfo04b37cO2B0oxtG82MWqNo1XSs0bGEEKLIkMJcCCGEEHdMSkY2m45HsvpgBDvPXMdi1dT2dqN3Qx96NvClrLtxZ1CtlmwOHVtI6ImFbEi7TKJJ4WnVdClWkaA6w6hTow/pBw/mdHZfvwFLQgJmd3eKd+6MW1B3XALu/vRrielZtJu4lSqlXVkyqlmR6CSvtebSo4+RevQIY0ekUqWYK18N22t0LCGEKFKkMBdCCCHEXRGdlEHIkQhWH4rg8KV4lILmlUvS29+XLvWMbRqXmZHEzv0zCDm7lm2WODKVws8C3T3rE9R4DOXKNCF5924SQ9eR9NMN069164ZbUHecat+d6dc+WneCmTvC+eGpVtQr537H9383JP38M5fHPMWhrp5MaJDAitafUaXKg0bHEkKIIkUKcyGEEELcdeeup7D64BXWHLrC+ZhUHOxMdKxVml7+vrSvWRp7s3FN4xITLvHjvimEXN7KPpUBQAOrPUHeLenc9DncnbxJ2rKFxNB1JO/YAVlZONWuje/UKTiUK3fHclyMSaXj5G309Pfh034N7th+7yZrZibhQT3IIpNHBkTxkKsfbwxYZ3QsIYQocqQwF0IIIUSh+aNp3JpDEaw9HEFMSiaNKpRg1tAAm5gS7GrEftbtn0ZI9H7OmDV2WtPK5Eb3il0IbDIW+wxF4oaNRH32Gcpspty0abg0anhHnnv09/vZdiqaLeMCDZ0n/lbEzJ5N1MRPWTXQhRC/DEJ7rcHDs2h0kRdCCFsihbkQQgghDJFlsbL2cASvrTxKaTdHvh3WhGoGN4r7g7ZaOXVmHaFHZhOaeJoos6KYVdPRsSxBNfrRwL0dV54aS3bEVbw/HI97jx639Xx7w2MYMHMPLzxYnWc6VLtDr+Luyo6O5myXrqRVL8WQLld4yas5Q7vNNDqWEEIUSVKYCyGEEMJQhy7F89h3YWRkW5gxuDGtqpUyOtJfWLIzCTsyl5CTS9mcEUmKSVHRAlMCPsI8cSmp+/ZRaswYSo19+j/dd261anpO30lMciY/vxiIs0PRmB4t4o03SFjzAxOHQ5QnrBq8B3vHYkbHEkKIIumfCvN/vdlLKVVeKbVFKXVcKfWbUurZ3OXvK6WOKKUOKaU2KaV8cpe/lLvskFLqmFLKopTyzGO/c5VS525Y1/82X6cQQgghbJR/+RKsfqoFviWcGTbnVxb9etHoSH9htnPggUajeH/Qj2wduIMJFR8iUWmG7H+V6Gfb4t6nD9e//JKIF8dhTU+/5f2vOHCZY1cSeaVLzSJTlKcdPUbCylVca+PDPi94oeYQKcqFEOIu+dcz5kopb8Bba31AKVUc2A/0Bi5rrRNz13kGqK21fvKmbXsAz2ut2+ex37lAiNZ6eUHDyhlzIYQQomhLSs/i6YUH2XYqmifaVOaVLjUxmWxzurBLl37hqc1PcNlk5T2/3jQ740f0pMk4N2hAuenTsCtVsLP+KRnZtPt0K94lnFk1uoXNvt4baa25MGgwGefP8dSwRCo6uzBryN67PpWcEELcy27rjLnW+qrW+kDuz0nACcD3j6I8VzEgrwo/GFh065GFEEIIcS8q7mTP7GEBDGnmx9fbwxm9YD+pmdlGx8pT+fLNmd83BH+ceO3iGpZ5bcV3yuek//475/sPIP3UqQLt5+ttZ4lKyuCtoFpFoigHSAxdR9rBgxxo60iUk+Kl5m9LUS6EEHfRLb3DKqUqAg2Bvbm/j1dKXQIGA2/dtK4L0AVY8Q+7HJ97OfxnSqk827QqpUYppcKUUmHR0dG3ElcIIYQQNsjObOK9XnV4K6g2m45fY8DXe7iWeOuXhxcGd/cKfB28jR52XnyZcIQJMZ/g++1MdFYWF4IHkbx9+z9uHxGfxswd4QTV96ax39/u7LNJ1rQ0oj79FFWtAhNrRPOQow81qgcZHUsIIe5pBS7MlVKu5BTZz/1xtlxr/YbWujywAHj6pk16ALu01rH57PI1oCbQBPAEXslrJa31TK11gNY6wMvLq6BxhRBCCGHDlFKMbFWJWUMCOBudTO/puzgekfjvGxrA3rEY44N/ZIx7PX7IiuK5I6MpOfsz7CtU4NKTo4md/32+236y4SRWDa92rVmIiW9PzDezyY6MZEWzOBxQPP3gVKMjCSHEPa9AhblSyp6conyB1nplHqssAPretGwg/3AZe+4l8lprnQHMAZoWLLIQQggh7hUda5dh2ZPN0Rr6fbWbLSejjI6UJ2UyMbr3Qj6s0IsDpDN85wjsP3kG18BAro0fT+R776Oz/3pJ/qFL8aw+FMFjrSpRzsPFoOS3JisigphvviGzeXUWl0vjsVIBlCpVdL5UEEKIoqogXdkVMBs4obWefMPyGyfg7AWcvOExd6AtsOYf9ut9w/57A8duMbsQQggh7gF1fNxZ83RLKnkV49Hv9jF31zmjI+WrR7sPmOn/AjHKyiM7nybuyVZ4jhhB3MKFXBo9BktSEpDTPO39kOOUcnVkTLuqBqcuuKhPPwWlmOJ/Dl8LDHlwitGRhBDivlCQM+YtgSFA+xumNusGfJw7HdoRoBPw7A3b9AE2aa1TbtyRUmrdH9OqAQuUUkeBo0Ap4IPbfTFCCCGEKJrKuDmx9InmtK9ZhnfWHuftNcfItliNjpWnJv4jmR84FRetGLl/PEdbWij73ruk/PILFwYNIvPyFUKOXGX/hTjGdaqOq6Od0ZELJDUsjMR167nWrhz7Smier9YfRyd3o2MJIcR94V+nS7MlMl2aEEIIcW+zWDUfrz/BrB3naFfDiy8GNbLZwjY29gxj1/TnqMrkRa/m9C0xgivPPw92dnzQbATX/WoQMrYV5iLQiV1bLJzr14/smBjGDL6Or4MTc4fuk07sQghxB93WdGlCCCGEEIXFbFK80b024/vUZfvp6zw8YzcR8WlGx8qTp2dVZg/8iY5mDz69vofPL71P+flzSTY7Mm7DFN5zvVIkinKA+JUryTh+gv2B9lxzNPHyA69LUS6EEIVI3nGFEEIIYXMGP+DHnOFNuBKXRq/puzhyOd7oSHlycvbg00FbGOFajSUZl3lhzwhebPkIUb5VcJ34LtHTpmPrVydakpKI/nwKprrVmFjxKj3tvahT6+aevkIIIe4mKcyFEEIIYZPaVPdixZgWOJhN9P/6FzYcizQ6Up5MZjte6LuS/3l3YI9Opnjlzyj52Tjce/fm+rRpRIx7CWtGhtEx83V9xldYYmNZ0TQaOxTPdPjc6EhCCHHfkcJcCCGEEDarepnirH6qJTXLujF6wX6+3nbWZs9A1637HhUvBxJtb+WlX58kcUQLvF54gcTQUC4OG052TIzREf8m49w5YufPJzuwHovKJDPCowFlytQ3OpYQQtx3pDAXQgghhE3zKu7I4lHN6FbPm4/Wn+T1VUfJsrGO7X9Mj3bB2pMZTT5CAcN2v8YJ/zR8p0wh/eRJzvcfQMbp00ZH/YuoCZ9gcnDgszonKWPRDO/0hdGRhBDiviSFuRBCCCFsnpO9mS8GNuTpdlVZ9OslRszZR0JaltGx/rT5+DV+CY/huY7VaVi3Jwu6L8QPO8Yen8kGQvGbPw9rZgbngweRvGOn0XEBSN6xg+StW7nWqSL7ilt5rnIfnF08jY4lhBD3JSnMhRBCCFEkmEyKcZ1r8Gm/Buw9F0PfGbu5GJNqdCwys618uO4EVbyKMeiBCgCUKVOfuf020dJUnPcjf+bL39/Cb9Ei7MuV49ITTxC7YIGhmXVWFtc++hi7CuX4oPIJ6lnt6Nb6bUMzCSHE/UwKcyGEEEIUKQ83Lse8kQ8QnZRBny93sf9CrKF55v1ynvMxqbzZvTb25v//aOXiWpopwVsY6FSeuSlneG3LQMrOnoZrmzZce/8DIj8Yj87ONiRz3KLFZIaHExZoz1UHEy83eQmT2TbnixdCiPuBFOZCCCGEKHKaVynJqjEtKO5kR/CsvfxwOMKQHHEpmUz96TStq5UisIbX3x63s3fi9X4hvOTVnB8t8Tz+QxDO7z6D57BhxH3/PZfGjMGSnFyombPj4oieNg27gHpMKnuBrmZP/OsOKtQMQggh/koKcyGEEEIUSZW9XFk1piX+5UrwzKKDfPHT6ULv2P75j6dIzsjmze61UUrluY4ymRjabSafVXuEU2TxSGh/UgY2oew775CyazcXggeRdeVKoWWOnjoVa0oKywIiQCmeaz+p0J5bCCFE3qQwF0IIIUSR5VHMgfmPNeWhhr5M2nyKF5ceJiPbUijPfSYqie/3XiS4aQVqlC3+r+t3aPkq3zZ9mzSleWTrs5yukUSFWTPJiozkXP8BpB06dNczp//+O/FLlmLpHMAijwSGutfGxyfgrj+vEEKIfyaFuRBCCCGKNEc7M5P6N+DFB6uz8uAVhnzzK3EpmXf9eceHnsDF3swLD1Yv8Db16vRjYadv8dImnjj8OT+lh1Bx8SJMLi5cGDqMhNDQu5ZXa821Dz/C7ObGZ9UOU8qieazTtLv2fEIIIQpOCnMhhBBCFHlKKcZ2qMbU4IYcuhxPny93ER599+7d3n4qmi2/R/N0+6qUdHW8pW19fZsyv28ojZUzb1xay+wjb+K3eBFO9eoR8eI4oqdPvyuX5Cdt3kzq3r1c61aZX12yecavGy6upe/48wghhLh1UpgLIYQQ4p7Rs4EPix5vRlJ6Nn2+3M2e8Jg7/hzZFisfhB6ngqcLw1tW/E/7cHMvz4yBW+llX4YZicd4e0M/vL+agnuvnlz/YhoRL7+CNSPjjmW2ZmQQ9clE7KtV4QOfQ9SymukV+OEd278QQojbI4W5EEIIIe4pjf08WDWmJV7FHRkyey/Lwi7d0f0v3neJU9eSea1rTRztzP95P/aOxXh/4CaeLuHP2uxonlzRGZdXn8TruWdJXLuWi8NHkB17Z6aCi537HVmXL7M/0EyEvYmXGj4j06MJIYQNkcJcCCGEEPecCiVdWDG6BU0refLS8iNM3HgSq/X2Lw9PTM/is82naFrJky51y972/pTJxBO95vOxXx8Ok86QVb1I614P388/I/34cc73H0DGmTO39RxZ16K4/vXXOLRuyiTPs3Q0udPEf+RtZxdCCHHnSGEuhBBCiHuSu7M9c0c0JbhpeaZvOcvYxQdJz7q9ju3Tfz5DbGom//uH6dH+i+6B7zHTfxxxysrgH58gvFwsfvPnYU1P5/zAYJJ37vrP+46ePBmysljmf4FsBS8ETrhjuYUQQtwZUpgLIYQQ4p5lbzbxYZ96vN6tJuuOXmXgzD1EJ/23e7cvxKQwZ9d5HmpYjnrl3O9wUgjwH8737abjqhWP7fuQ7QlrqLR0CfY+Plx64gniFi265X2mHT5Mwpo1WHu2ZGGx6zziWo3y5Vve8exCCCFujxTmQgghhLinKaUY1aYKMwY35mRkIr2n7+LUtaRb3s9H605iNile7lLjLqTMUbFiW77vvYpayoFx4UuZv/9NKiz4HtdWrYh89z0iP/wQbSnYWX9ttRL54YfYeXnxeYVf8dDwuEyPJoQQNkkKcyGEEELcF7rULcvSJ5qTabHS98vdbD8VXeBt94THsOG3SEYHVqGMm9NdTAmenlX5ZuAWOps9+Cx2Hx+G9qPslEl4DhtK3Lz5XBozBktyyr/uJ3HtWtIPHyGqR3V+ccrkKd+OFHfzvavZhRBC/DdSmAshhBDivlG/XAnWPNUSXw9nRszdx4K9F/51G6tV80HocbzdnXi8deVCSAmOTu58Evwzj7rWYFnGFcYuaU+xp4dT9p23Sdm5iwuDBpEVEZF/5pQUoiZNxrFuHcaX3ENVq4mH2n1cKNmFEELcOinMhRBCCHFf8SnhzPLRLWhTrRRvrDrGByHHsfxDx/YVBy5z7Eoir3SpibPDf58e7VaZzHY813c5b/s8yB6dwtDlXchoW4PyX39NVkQE5/oPIO3w4Ty3vT5rFtlRUewPNHHJTvFSvSews7+7Z/qFEEL8d1KYCyGEEOK+4+pox6yhAQxvUZFvdp7jye/3k5qZ/bf1UjKymbjxdxqUL0HPBj4GJIWHH5zMl3VGE4GFweuHcMnrOhUXL8Lk5MSFocNIXL/+L+tnXr5M7LdzcOwcyKRix2mrXGkRMMaQ7EIIIQpGCnMhhBBC3JfszCbe6VmHd3rU5qcT1+j31S9EJqT/ZZ2vt50lKimDt4JqYTLduenRblWLJk8xr/VETMCw3W+wN2YtFZcuwalOHa48/wLXZ8xA65yz/lGfTASzmeV1TpOh4MU2HxmWWwghRMFIYS6EEEKI+9rwlpX4ZlgA56+n0Hv6Ln6LSAAgIj6NmTvCCarvTWM/T4NTQvWqXVnQfTEVsWPsidks+/UtKsydg1vPHkRPmUrEK6+QvGMHSZs2wcOBLHCIZKBLJSpVDDQ6uhBCiH+h/vh2tSgICAjQYWFhRscQQgghxD3oeEQij363j4S0LL4IbsjawxGsOxbJzy+2pZyHi9Hx/pSaHMUrK3uzVScxxKUyL/ReStys2Vyf+gWYTNh7ezMpOIEj5jTW9QnBvURFoyMLIYQAlFL7tdYBeT0mZ8yFEEIIIYDaPm6seaolVbxceXxeGKsPRfBYq0o2VZQDuLiW5vNBWxnk7Mf81HBeXNwe1+ED8Z08CXOJEkQ/XIed9umMKdtainIhhCgipDAXQgghhMhV2s2JJU80o2tdbyqWdGFMu6pGR8qT2c6B1/qH8ErplmyxJDBySQcym1Si4s8b+dDxZypaFP07TjI6phBCiAKyMzqAEEIIIYQtcXGwY/rgRmitUcq4hm8F8UjXr/DZ/Qmv/j6PwWv70861IufNML3mCOztbetMvxBCiPzJGXMhhBBCiDzYelH+h/YtXmZOs3fJQLMg7TwtcKZ1k2eNjiWEEOIWSGEuhBBCCFHE1anVl4Vd5tLHoQxvtJuMMslHPCGEKErkUnYhhBBCiHuAj08A7wX/aHQMIYQQ/4F8nSqEEEIIIYQQQhhICnMhhBBCCCGEEMJAUpgLIYQQQgghhBAGksJcCCGEEEIIIYQw0L8W5kqp8kqpLUqp40qp35RSz+Yuf18pdUQpdUgptUkp5ZO7/KXcZYeUUseUUhallGce+62klNqrlDqjlFqilHK48y9PCCGEEEIIIYSwbQU5Y54NvKi1rg00A55SStUGJmqt62ut/YEQ4C0ArfVErbV/7vLXgG1a69g89jsB+ExrXRWIAx697VcjhBBCCCGEEEIUMf9amGutr2qtD+T+nAScAHy11ok3rFYM0HlsHgwsunmhUkoB7YHluYu+A3rfUnIhhBBCCCGEEOIecEvzmCulKgINgb25v48HhgIJQLub1nUBugBP57GrkkC81jo79/fLgG8+zzkKGAVQoUKFW4krhBBCCCGEEELYvAI3f1NKuQIrgOf+OFuutX5Da10eWMDfC/AewK58LmMvMK31TK11gNY6wMvL63Z2JYQQQgghhBBC2JwCFeZKKXtyivIFWuuVeayyAOh707KB5HEZe64YoIRS6o8z9uWAKwXJIoQQQgghhBBC3EsK0pVdAbOBE1rryTcsr3bDar2Akzc85g60BdbktU+ttQa2AA/nLhqW37pCCCGEEEIIIcS9rCBnzFsCQ4D2N0yD1g34OHc6tCNAJ+DZG7bpA2zSWqfcuCOl1Lo/plUDXgFeUEqdIeee89m3+2KEEEIIIYQQQoiiRuWcvC4aAgICdFhYmNExhBBCCCGEEEKIW6KU2q+1DsjzsaJUmCulooELRucooFLAdaNDiNsiY3hvkHEs+mQM7w0yjkWfjOG9Qcax6JMxLLr8tNZ5djQvUoV5UaKUCsvv2xBRNMgY3htkHIs+GcN7g4xj0SdjeG+QcSz6ZAzvTQWeLk0IIYQQQgghhBB3nhTmQgghhBBCCCGEgaQwv3tmGh1A3DYZw3uDjGPRJ2N4b5BxLPpkDO8NMo5Fn4zhPUjuMRdCCCGEEEIIIQwkZ8yFEEIIIYQQQggDSWF+m5RSXZRSvyulziilXs3jcUel1JLcx/cqpSoaEFPkQylVXim1RSl1XCn1m1Lq2TzWCVRKJSilDuX+95YRWcU/U0qdV0odzR2jsDweV0qpqbnH4hGlVCMjcoq8KaVq3HCMHVJKJSqlnrtpHTkWbZBS6lulVJRS6tgNyzyVUpuVUqdz//XIZ9thueucVkoNK7zU4kb5jOFEpdTJ3PfLVUqpEvls+4/vvaLw5DOO7yilrtzwvtktn23/8fOsKBz5jOGSG8bvvFLqUD7byrFYxMml7LdBKWUGTgEPApeBfUCw1vr4DeuMAeprrZ9USg0E+mitBxgSWPyNUsob8NZaH1BKFQf2A71vGsNAYJzWOsiYlKIglFLngQCtdZ7zeuZ+GBkLdAMeAKZorR8ovISioHLfW68AD2itL9ywPBA5Fm2OUqoNkAzM01rXzV32CRCrtf4490O+h9b6lZu28wTCgABAk/P+21hrHVeoL0DkN4adgJ+11tlKqQkAN49h7nrn+Yf3XlF48hnHd4BkrfWn/7Ddv36eFYUjrzG86fFJQILW+r08HjuPHItFmpwxvz1NgTNa63CtdSawGOh10zq9gO9yf14OdFBKqULMKP6B1vqq1vpA7s9JwAnA19hU4i7pRc4fOq213gOUyP1iRtieDsDZG4tyYbu01tuB2JsW3/i37zugdx6bdgY2a61jc4vxzUCXu5VT5C+vMdRab9JaZ+f+ugcoV+jBxC3J51gsiIJ8nhWF4J/GMLd+6A8sKtRQotBIYX57fIFLN/x+mb8XdX+uk/sHLgEoWSjpxC3Jvc2gIbA3j4ebK6UOK6XWK6XqFG4yUUAa2KSU2q+UGpXH4wU5XoVtGEj+HzzkWCwaymitr+b+HAmUyWMdOSaLjpHA+nwe+7f3XmG8p3NvSfg2n9tK5FgsGloD17TWp/N5XI7FIk4KcyEApZQrsAJ4TmudeNPDBwA/rXUD4AtgdSHHEwXTSmvdCOgKPJV7OZgoYpRSDkBPYFkeD8uxWATpnHvm5L65Ikop9QaQDSzIZxV577VtM4AqgD9wFZhkaBpxO4L557PlciwWcVKY354rQPkbfi+XuyzPdZRSdoA7EFMo6USBKKXsySnKF2itV978uNY6UWudnPvzOsBeKVWqkGOKf6G1vpL7bxSwipxL825UkONVGK8rcEBrfe3mB+RYLFKu/XGrSO6/UXmsI8ekjVNKDQeCgME6n6ZEBXjvFQbSWl/TWlu01lZgFnmPjxyLNi63hngIWJLfOnIsFn1SmN+efUA1pVSl3LM8A4EfblrnB+CPTrMPk9NIRc4c2Ijc+3VmAye01pPzWafsH30BlFJNyTlu5MsVG6KUKpbbvA+lVDGgE3DsptV+AIaqHM3IaZ5yFWFr8j0jIMdikXLj375hwJo81tkIdFJKeeReXtspd5mwAUqpLsDLQE+tdWo+6xTkvVcY6KZeKn3Ie3wK8nlWGKsjcFJrfTmvB+VYvDfYGR2gKMvtVPo0OR8kzMC3WuvflFLvAWFa6x/IKfrmK6XOkNPMYaBxiUUeWgJDgKM3TD/xOlABQGv9FTlfqIxWSmUDacBA+XLF5pQBVuXWbHbAQq31BqXUk/DnOK4jpyP7GSAVGGFQVpGP3A8TDwJP3LDsxjGUY9EGKaUWAYFAKaXUZeBt4GNgqVLqUeACOQ2LUEoFAE9qrR/TWscqpd4npygAeE9r/V8aV4nblM8YvgY4Aptz31v35M4w4wN8o7XuRj7vvQa8BEG+4xiolPIn53aS8+S+v944jvl9ni38VyDyGkOt9Wzy6L0ix+K9R6ZLE0IIIYQQQgghDCSXsgshhBBCCCGEEAaSwlwIIYQQQgghhDCQFOZCCCGEEEIIIYSBpDAXQgghhBBCCCEMJIW5EEIIIYQQQghhICnMhRBCCCGEEEIIA0lhLoQQQgghhBBCGEgKcyGEEEIIIYQQwkD/B2Cf5fdw6/X6AAAAAElFTkSuQmCC",
      "text/plain": [
       "<Figure size 1224x432 with 1 Axes>"
      ]
     },
     "metadata": {
      "needs_background": "light"
     },
     "output_type": "display_data"
    }
   ],
   "source": [
    "n = 20\n",
    "plt.figure(figsize=(17, 6))\n",
    "sns.lineplot(x=np.arange(n), y=splited_data.y_test[:n], label='original');\n",
    "sns.lineplot(x=np.arange(n), y=y_pred_combi[:n], label='combi');\n",
    "sns.lineplot(x=np.arange(n), y=y_pred_multi[:n], label='multi');\n",
    "sns.lineplot(x=np.arange(n), y=y_pred_mia[:n], label='mia');\n",
    "#sns.lineplot(x=np.arange(n), y=y_pred_lr_combi[:n], label='regr_combi');\n",
    "#sns.lineplot(x=np.arange(n), y=y_pred_lr[:n], label='regr');"
   ]
  },
  {
   "cell_type": "code",
   "execution_count": 86,
   "id": "c2b91a44",
   "metadata": {},
   "outputs": [],
   "source": [
    "def stat(y_real, y_pred):\n",
    "    print(\"right:\", ((y_real * y_pred > 0)).sum())\n",
    "    print(\"wrong:\", ((y_real * y_pred < 0)).sum())\n",
    "    print(\"zero:\", ((y_real * y_pred == 0)).sum())"
   ]
  },
  {
   "cell_type": "code",
   "execution_count": 89,
   "id": "ef14a7fe",
   "metadata": {},
   "outputs": [
    {
     "name": "stdout",
     "output_type": "stream",
     "text": [
      "right: 10181\n",
      "wrong: 9835\n",
      "zero: 304\n"
     ]
    }
   ],
   "source": [
    "print()\n",
    "stat(splited_data.y_test, y_pred_combi)"
   ]
  },
  {
   "cell_type": "code",
   "execution_count": 90,
   "id": "0c4c5450",
   "metadata": {},
   "outputs": [
    {
     "name": "stdout",
     "output_type": "stream",
     "text": [
      "right: 10181\n",
      "wrong: 9835\n",
      "zero: 304\n"
     ]
    }
   ],
   "source": [
    "stat(splited_data.y_test, y_pred_multi)"
   ]
  },
  {
   "cell_type": "code",
   "execution_count": 91,
   "id": "68875c73",
   "metadata": {},
   "outputs": [
    {
     "name": "stdout",
     "output_type": "stream",
     "text": [
      "right: 10010\n",
      "wrong: 10006\n",
      "zero: 304\n"
     ]
    }
   ],
   "source": [
    "stat(splited_data.y_test, y_pred_mia)"
   ]
  }
 ],
 "metadata": {
  "kernelspec": {
   "display_name": "Python 3 (ipykernel)",
   "language": "python",
   "name": "python3"
  },
  "language_info": {
   "codemirror_mode": {
    "name": "ipython",
    "version": 3
   },
   "file_extension": ".py",
   "mimetype": "text/x-python",
   "name": "python",
   "nbconvert_exporter": "python",
   "pygments_lexer": "ipython3",
   "version": "3.10.4"
  },
  "vscode": {
   "interpreter": {
    "hash": "117e2c7f3285f5d2f137d5e72113d05e6f04cb1a18347662a835ce34a0a2b260"
   }
  }
 },
 "nbformat": 4,
 "nbformat_minor": 5
}<|MERGE_RESOLUTION|>--- conflicted
+++ resolved
@@ -109,11 +109,7 @@
   },
   {
    "cell_type": "code",
-<<<<<<< HEAD
-   "execution_count": 6,
-=======
    "execution_count": 5,
->>>>>>> f9793928
    "id": "d740176d",
    "metadata": {},
    "outputs": [],
@@ -237,11 +233,7 @@
   },
   {
    "cell_type": "code",
-<<<<<<< HEAD
-   "execution_count": 7,
-=======
    "execution_count": 5,
->>>>>>> f9793928
    "id": "acf24b05",
    "metadata": {
     "scrolled": true
@@ -251,13 +243,8 @@
      "name": "stdout",
      "output_type": "stream",
      "text": [
-<<<<<<< HEAD
-      "CPU times: total: 359 ms\n",
-      "Wall time: 395 ms\n"
-=======
       "CPU times: user 160 ms, sys: 38.5 ms, total: 199 ms\n",
       "Wall time: 204 ms\n"
->>>>>>> f9793928
      ]
     }
    ],
@@ -281,11 +268,7 @@
   },
   {
    "cell_type": "code",
-<<<<<<< HEAD
-   "execution_count": 10,
-=======
    "execution_count": 6,
->>>>>>> f9793928
    "id": "94e7c4c3",
    "metadata": {},
    "outputs": [
@@ -293,13 +276,8 @@
      "name": "stdout",
      "output_type": "stream",
      "text": [
-<<<<<<< HEAD
-      "CPU times: total: 15.6 ms\n",
-      "Wall time: 19.4 ms\n"
-=======
       "CPU times: user 143 ms, sys: 7.53 ms, total: 151 ms\n",
       "Wall time: 148 ms\n"
->>>>>>> f9793928
      ]
     }
    ],
@@ -311,11 +289,7 @@
   },
   {
    "cell_type": "code",
-<<<<<<< HEAD
-   "execution_count": 13,
-=======
    "execution_count": null,
->>>>>>> f9793928
    "id": "3c133e4f",
    "metadata": {
     "scrolled": true
@@ -325,23 +299,14 @@
      "name": "stdout",
      "output_type": "stream",
      "text": [
-<<<<<<< HEAD
-      "LEVEL 1  [==============================] 100% [00m:00s] (10 combinations)                                              \n",
-      "LEVEL 2  [============>                 ] 42% [00m:00s] (45 combinations)                                               \r"
-=======
       "LEVEL 1 (10 combinations) [===============>              ] 50% [00m:00s] "
->>>>>>> f9793928
      ]
     },
     {
      "name": "stderr",
      "output_type": "stream",
      "text": [
-<<<<<<< HEAD
-      "<timed exec>:2: Warning: \n",
-=======
       "/home/mikhail-xnor/Projects/GMDH/gmdhpy/lib/python3.10/site-packages/IPython/core/magics/execution.py:1316: Warning: \n",
->>>>>>> f9793928
       "Warning! The input number of threads is incorrect!\n",
       "The default value is used (threads = 1)!\n",
       "\n",
@@ -352,20 +317,9 @@
      "name": "stdout",
      "output_type": "stream",
      "text": [
-<<<<<<< HEAD
-      "LEVEL 2  [==============================] 100% [00m:00s] (45 combinations)                                              \n",
-      "LEVEL 3  [==============================] 100% [00m:00s] (120 combinations)                                             \n",
-      "LEVEL 4  [==============================] 100% [00m:02s] (210 combinations)                                             \n",
-      "LEVEL 5  [==============================] 100% [00m:03s] (252 combinations)                                             \n",
-      "LEVEL 6  [==============================] 100% [00m:03s] (210 combinations)                                             \n",
-      "y = 0.007455*x1 - 0.005629*x2 - 0.008511*x4 + 0.014043*x9 + 0.992491*x10 + 0.013044\n",
-      "CPU times: total: 15.2 s\n",
-      "Wall time: 11.6 s\n"
-=======
       "LEVEL 1 (10 combinations) [==============================] 100% [00m:00s] \n",
       "LEVEL 2 (45 combinations) [==============================] 100% [00m:02s] \n",
       "LEVEL 3 (120 combinations) [==============>               ] 48% [00m:04s] "
->>>>>>> f9793928
      ]
     }
    ],
@@ -379,11 +333,7 @@
   },
   {
    "cell_type": "code",
-<<<<<<< HEAD
-   "execution_count": 14,
-=======
    "execution_count": 7,
->>>>>>> f9793928
    "id": "a149ae28",
    "metadata": {},
    "outputs": [
@@ -391,12 +341,7 @@
      "name": "stdout",
      "output_type": "stream",
      "text": [
-<<<<<<< HEAD
-      "LEVEL 1  [==============================] 100% [00m:00s] (10 combinations)                                              \n",
-      "LEVEL 2  [==================>           ] 60% [00m:00s] (35 combinations)                                               \r"
-=======
       "LEVEL 1 (10 combinations) [============>                 ] 40% [00m:00s] "
->>>>>>> f9793928
      ]
     },
     {
@@ -413,16 +358,6 @@
      "name": "stdout",
      "output_type": "stream",
      "text": [
-<<<<<<< HEAD
-      "LEVEL 2  [==============================] 100% [00m:00s] (35 combinations)                                              \n",
-      "LEVEL 3  [==============================] 100% [00m:00s] (30 combinations)                                              \n",
-      "LEVEL 4  [==============================] 100% [00m:00s] (28 combinations)                                              \n",
-      "LEVEL 5  [==============================] 100% [00m:00s] (24 combinations)                                              \n",
-      "LEVEL 6  [==============================] 100% [00m:00s] (20 combinations)                                              \n",
-      "y = 0.007455*x1 - 0.005629*x2 - 0.008511*x4 + 0.014043*x9 + 0.992491*x10 + 0.013044\n",
-      "CPU times: total: 1.55 s\n",
-      "Wall time: 1.59 s\n"
-=======
       "LEVEL 1 (10 combinations) [==============================] 100% [00m:00s] \n",
       "LEVEL 2 (35 combinations) [==============================] 100% [00m:02s] ?25l\n",
       "LEVEL 3 (30 combinations) [==============================] 100% [00m:03s] ?25l\n",
@@ -441,7 +376,6 @@
       "\u001b[0;31mAttributeError\u001b[0m                            Traceback (most recent call last)",
       "File \u001b[0;32m<timed exec>:3\u001b[0m, in \u001b[0;36m<module>\u001b[0;34m\u001b[0m\n",
       "\u001b[0;31mAttributeError\u001b[0m: 'gmdhpy.MULTI' object has no attribute 'getBestPolymon'"
->>>>>>> f9793928
      ]
     }
    ],
@@ -455,9 +389,6 @@
   },
   {
    "cell_type": "code",
-<<<<<<< HEAD
-   "execution_count": 15,
-=======
    "execution_count": 19,
    "id": "1dba54da",
    "metadata": {},
@@ -532,7 +463,6 @@
   {
    "cell_type": "code",
    "execution_count": 22,
->>>>>>> f9793928
    "id": "8f1678bd",
    "metadata": {},
    "outputs": [
