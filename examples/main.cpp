--- conflicted
+++ resolved
@@ -9,11 +9,7 @@
     using namespace Eigen;
 
     std::ifstream dataStream;
-<<<<<<< HEAD
-    std::string gmdhDir = std::getenv("GMDH_DIR");
-=======
     std::string gmdhDir = std::getenv("GMDH_ROOT");
->>>>>>> 4dbded14
     dataStream.open(gmdhDir + "/examples/Sber.csv");
     std::string dataLine;
     std::vector<double> dataValues;
