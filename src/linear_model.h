#pragma once
#include "gmdh.h"

namespace GMDH {

class GMDH_API LinearModel : public GmdhModel {
protected:
    virtual void removeExtraCombinations() override;
    virtual bool preparations(SplittedData& data, VectorC&& _bestCombinations) override;
    virtual MatrixXd xDataForCombination(const MatrixXd& x, const VectorU16& comb) const override;

    std::string getPolynomialPrefix(int levelIndex, int combIndex) const override;
    std::string getPolynomialVariable(int levelIndex, int coeffIndex, int coeffsNumber, 
                                        const VectorU16& bestColsIndexes) const override;

<<<<<<< HEAD
        virtual VectorVu16 generateCombinations(int n_cols) const override  = 0;
    public:
        LinearModel();
=======
    virtual VectorVu16 generateCombinations(int n_cols) const override  = 0;
public:
    LinearModel();
>>>>>>> 4dbded14

    using GmdhModel::predict;
    VectorXd predict(const MatrixXd& x) const override;
};
}<|MERGE_RESOLUTION|>--- conflicted
+++ resolved
@@ -13,15 +13,9 @@
     std::string getPolynomialVariable(int levelIndex, int coeffIndex, int coeffsNumber, 
                                         const VectorU16& bestColsIndexes) const override;
 
-<<<<<<< HEAD
-        virtual VectorVu16 generateCombinations(int n_cols) const override  = 0;
-    public:
-        LinearModel();
-=======
     virtual VectorVu16 generateCombinations(int n_cols) const override  = 0;
 public:
     LinearModel();
->>>>>>> 4dbded14
 
     using GmdhModel::predict;
     VectorXd predict(const MatrixXd& x) const override;
