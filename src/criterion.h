namespace GMDH {

enum class Solver { fast, accurate, balanced };

<<<<<<< HEAD
enum class CriterionType {regularity, symRegularity, stability, symStability, unbiasedOutputs, symUnbiasedOutputs,
                    unbiasedCoeffs, absoluteStability, symAbsoluteStability}; // TODO: maybe add cross validation criterion
=======
class GMDH_API Criterion {
>>>>>>> cf2cc39a


struct TempValues {
    VectorXd coeffsTrain;
    VectorXd coeffsTest;
    VectorXd coeffsAll;
    VectorXd yPredTrainByTrain;
    VectorXd yPredTrainByTest;
    VectorXd yPredTestByTrain;
    VectorXd yPredTestByTest;
};

class Criterion {    
protected:

    CriterionType criterionType;
    Solver solver;

    VectorXd findBestCoeffs(const MatrixXd& xTrain, const VectorXd& yTrain) const;
    PairDVXd getResult(const MatrixXd& xTrain, const MatrixXd& xTest, const VectorXd& yTrain, const VectorXd& yTest, CriterionType _criterionType, TempValues& tempValues) const;

    PairDVXd regularity(const MatrixXd& xTrain, const MatrixXd& xTest, const VectorXd& yTrain, const VectorXd& yTest, TempValues& tempValues, bool inverseSplit = false) const;
    PairDVXd symRegularity(const MatrixXd& xTrain, const MatrixXd& xTest, const VectorXd& yTrain, const VectorXd& yTest, TempValues& tempValues) const;
    PairDVXd stability(const MatrixXd& xTrain, const MatrixXd& xTest, const VectorXd& yTrain, const VectorXd& yTest, TempValues& tempValues, bool inverseSplit = false) const;
    PairDVXd symStability(const MatrixXd& xTrain, const MatrixXd& xTest, const VectorXd& yTrain, const VectorXd& yTest, TempValues& tempValues) const;
    PairDVXd unbiasedOutputs(const MatrixXd& xTrain, const MatrixXd& xTest, const VectorXd& yTrain, const VectorXd& yTest, TempValues& tempValues) const;
    PairDVXd symUnbiasedOutputs(const MatrixXd& xTrain, const MatrixXd& xTest, const VectorXd& yTrain, const VectorXd& yTest, TempValues& tempValues) const;
    PairDVXd unbiasedCoeffs(const MatrixXd& xTrain, const MatrixXd& xTest, const VectorXd& yTrain, const VectorXd& yTest, TempValues& tempValues) const;
    PairDVXd absoluteStability(const MatrixXd& xTrain, const MatrixXd& xTest, const VectorXd& yTrain, const VectorXd& yTest, TempValues& tempValues) const;
    PairDVXd symAbsoluteStability(const MatrixXd& xTrain, const MatrixXd& xTest, const VectorXd& yTrain, const VectorXd& yTest, TempValues& tempValues) const;

public:
    Criterion() {};
    Criterion(CriterionType _criterionType, Solver _solver = Solver::balanced);

    std::string getClassName() const;

    virtual PairDVXd calculate(const MatrixXd& xTrain, const MatrixXd& xTest, const VectorXd& yTrain, const VectorXd& yTest) const;
};

<<<<<<< HEAD
=======
class GMDH_API RegularityCriterionTS : public Criterion
{
protected:
    double testSize;
>>>>>>> cf2cc39a

class ParallelCriterion : public Criterion {
    CriterionType secondCriterionType;
    double alpha;

public:
    ParallelCriterion(CriterionType _firstCriterionType, CriterionType _secondCriterionType, 
                        double _alpha = 0.5, Solver _solver = Solver::balanced);

<<<<<<< HEAD
    PairDVXd calculate(const MatrixXd& xTrain, const MatrixXd& xTest, const VectorXd& yTrain, const VectorXd& yTest) const override;
};
=======
class GMDH_API RegularityCriterion : public RegularityCriterionTS {
>>>>>>> cf2cc39a

class SequentialCriterion : public Criterion {
    CriterionType secondCriterionType;

public:
    SequentialCriterion(CriterionType _firstCriterionType, CriterionType _secondCriterionType, Solver _solver = Solver::balanced);

    PairDVXd recalculate(const MatrixXd& xTrain, const MatrixXd& xTest, const VectorXd& yTrain, const VectorXd& yTest, const VectorXd& _coeffsTrain) const;
};
}<|MERGE_RESOLUTION|>--- conflicted
+++ resolved
@@ -1,14 +1,11 @@
+
+
 namespace GMDH {
 
 enum class Solver { fast, accurate, balanced };
 
-<<<<<<< HEAD
 enum class CriterionType {regularity, symRegularity, stability, symStability, unbiasedOutputs, symUnbiasedOutputs,
                     unbiasedCoeffs, absoluteStability, symAbsoluteStability}; // TODO: maybe add cross validation criterion
-=======
-class GMDH_API Criterion {
->>>>>>> cf2cc39a
-
 
 struct TempValues {
     VectorXd coeffsTrain;
@@ -20,7 +17,7 @@
     VectorXd yPredTestByTest;
 };
 
-class Criterion {    
+class GMDH_API Criterion {
 protected:
 
     CriterionType criterionType;
@@ -48,15 +45,8 @@
     virtual PairDVXd calculate(const MatrixXd& xTrain, const MatrixXd& xTest, const VectorXd& yTrain, const VectorXd& yTest) const;
 };
 
-<<<<<<< HEAD
-=======
-class GMDH_API RegularityCriterionTS : public Criterion
-{
-protected:
-    double testSize;
->>>>>>> cf2cc39a
 
-class ParallelCriterion : public Criterion {
+class GMDH_API ParallelCriterion : public Criterion {
     CriterionType secondCriterionType;
     double alpha;
 
@@ -64,14 +54,10 @@
     ParallelCriterion(CriterionType _firstCriterionType, CriterionType _secondCriterionType, 
                         double _alpha = 0.5, Solver _solver = Solver::balanced);
 
-<<<<<<< HEAD
     PairDVXd calculate(const MatrixXd& xTrain, const MatrixXd& xTest, const VectorXd& yTrain, const VectorXd& yTest) const override;
 };
-=======
-class GMDH_API RegularityCriterion : public RegularityCriterionTS {
->>>>>>> cf2cc39a
 
-class SequentialCriterion : public Criterion {
+class GMDH_API SequentialCriterion : public Criterion {
     CriterionType secondCriterionType;
 
 public:
