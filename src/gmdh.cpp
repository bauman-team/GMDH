#include "gmdh.h"

namespace GMDH {

    void GMDH::polinomialsEvaluation(const SplittedData& data, const Criterion& criterion, 
        IterC beginCoeffsVec, IterC endCoeffsVec, std::atomic<int> *leftTasks, bool verbose) const {
        for (; beginCoeffsVec < endCoeffsVec; ++beginCoeffsVec) {
            auto pairCoeffsEvaluation = criterion.calculate(data.xTrain(Eigen::all, (*beginCoeffsVec).combination()),
                                                            data.xTest(Eigen::all, (*beginCoeffsVec).combination()),
                                                            data.yTrain, data.yTest);
            (*beginCoeffsVec).setEvaluation(pairCoeffsEvaluation.first);
            (*beginCoeffsVec).setBestCoeffs(std::move(pairCoeffsEvaluation.second));
            if (unlikely(verbose))
                --(*leftTasks); // maybe bottle neck
        }      
    }

    bool GMDH::nextLevelCondition(double &lastLevelEvaluation, int kBest, uint8_t p, VectorC& combinations, const Criterion& criterion, SplittedData& data) {
        
        VectorC _bestCombinations = getBestCombinations(combinations, kBest);
<<<<<<< HEAD

        // TODO: add threads or kBest value will be always small?
        if (criterion.getClassName() == "SequentialCriterion") { // TODO: bad code style (maybe violation SOLID barbara liscoff principle)
=======
        if (criterion.getClassName() == "SequentialCriterion") {
            // TODO: add threads or kBest value will be always small?
>>>>>>> b37401db
            for (auto combBegin = std::begin(_bestCombinations), combEnd = std::end(_bestCombinations); combBegin != combEnd; ++combBegin) {
                auto pairCoeffsEvaluation = static_cast<const SequentialCriterion&>(criterion).recalculate(
                                            data.xTrain(Eigen::all, (*combBegin).combination()),
                                            data.xTest(Eigen::all, (*combBegin).combination()),
                                            data.yTrain, data.yTest, (*combBegin).bestCoeffs());
                (*combBegin).setEvaluation(pairCoeffsEvaluation.first);
            }
            std::sort(std::begin(_bestCombinations), std::end(_bestCombinations));
        }
        double currLevelEvaluation = getMeanCriterionValue(_bestCombinations, p);

        if (lastLevelEvaluation > currLevelEvaluation) {
            bestCombinations[0] = std::move(_bestCombinations);
            lastLevelEvaluation = currLevelEvaluation;
            if (++level < data.xTrain.cols())
                return true;
        }
        return false;
    }

    int GMDH::verifyInputData(uint8_t &p, int &threads) const {
        auto errorCode{ 0 };
#ifdef GMDH_LIB
            std::cout << DISPLAYEDCOLORWARNING;
#endif
        if (threads < -1 || !threads)
        {
#ifdef GMDH_LIB
            std::cout << DISPLAYEDWARNINGMSG("number of threads","threads = 1");
#elif GMDH_MODULE
    PyErr_WarnEx(PyExc_DeprecationWarning, DISPLAYEDWARNINGMSG("number of threads","threads = 1"), 1);
#endif
            threads = 1; // TODO: warning!!!
            errorCode |= 1;
        }
        if (!p) {
#ifdef GMDH_LIB
            std::cout << DISPLAYEDWARNINGMSG("number of p","p = 1");
#elif GMDH_MODULE
    PyErr_WarnEx(PyExc_DeprecationWarning, DISPLAYEDWARNINGMSG("number of p","p = 1"), 1);
#endif
            p = 1; // TODO: warning!!!
            errorCode |= 2;
        }
#ifdef GMDH_LIB
            std::cout << DISPLAYEDCOLORINFO;
#endif
        return errorCode;
    }
/*
    int GMDH::calculateLeftTasksForVerbose(const std::vector<std::shared_ptr<std::vector<Combination>::iterator >> beginTasksVec, 
    const std::vector<std::shared_ptr<std::vector<Combination>::iterator >> endTasksVec) const {
        auto leftTasks = 0;
        auto itBegComb = std::cbegin(beginTasksVec), itEndComb = std::cbegin(endTasksVec);
        for (;itBegComb != std::cend(beginTasksVec); ++itBegComb, ++itEndComb)
            leftTasks += (**itEndComb) - (**itBegComb);
        return leftTasks;
    }
*/
    std::string GMDH::getModelName() const
    {
        std::string modelName = std::string(boost::typeindex::type_id_runtime(*this).pretty_name());
        modelName = modelName.substr(modelName.find_last_of(':') + 1);
        return modelName;
    }

    VectorVu16 GMDH::nChooseK(int n, int k) const
    {
        struct c_unique {
            uint16_t current;
            c_unique() { current = -1; }
            uint16_t operator()() { return ++current; }
        } UniqueNumber;

        VectorVu16 combs;
        VectorU16 comb(k);
        IterU16 first = comb.begin(), last = comb.end();

        std::generate(first, last, UniqueNumber);
        combs.push_back(comb);

        while ((*first) != n - k) {
            IterU16 mt = last;
            while (*(--mt) == n - (last - mt));
            (*mt)++;
            while (++mt != last) *mt = *(mt - 1) + 1;
            combs.push_back(comb);
        }

        for (int i = 0; i < combs.size(); ++i)
            combs[i].push_back(n);
        return combs;
    }

    VectorC GMDH::getBestCombinations(VectorC& combinations, int k) const
    {
        k = std::min(k, static_cast<int>(combinations.size()));
        VectorC _bestCombinations(std::begin(combinations), std::begin(combinations) + k);
        std::sort(std::begin(_bestCombinations), std::end(_bestCombinations));
        for (auto combBegin = std::begin(combinations) + k, combEnd = std::end(combinations);
            combBegin != combEnd; ++combBegin) {
            if (*combBegin < _bestCombinations.back()) {
                std::swap(*combBegin, _bestCombinations.back());
                std::sort(std::begin(_bestCombinations), std::end(_bestCombinations));
            }
        }

        return _bestCombinations;
    }

    double GMDH::getMeanCriterionValue(const VectorC& sortedCombinations, int k) const
    {
        k = std::min(k, static_cast<int>(sortedCombinations.size()));
        double currLevelEvaluation = 0;
        for (auto combBegin = std::begin(sortedCombinations); combBegin != std::begin(sortedCombinations) + k; ++combBegin)
            currLevelEvaluation += (*combBegin).evaluation();
        currLevelEvaluation /= static_cast<double>(k);
        return currLevelEvaluation;
    }

<<<<<<< HEAD
    GMDH& GMDH::fit(const MatrixXd& x, const VectorXd& y, const Criterion& criterion, double testSize, bool shuffle, int randomSeed, 
                    uint8_t p, int threads, int verbose) { 
=======
    GMDH& GMDH::fit(const MatrixXd& x, const VectorXd& y, const Criterion& criterion, int kBest, double testSize, bool shuffle, int randomSeed,
                    uint8_t p, int threads, int verbose) { // TODO: except threads, p = 0 error!!!
>>>>>>> b37401db

        using namespace indicators;
        using T = boost::packaged_task<void>;
        std::unique_ptr<ProgressBar> progressBar;
        verifyInputData(p, threads);
        
        level = 1;
        if (threads == -1)
            threads = boost::thread::hardware_concurrency(); // TODO: maybe find optimal count based on data.size() and hardware_concurrency()
        else 
            threads = std::min(threads, static_cast<int>(boost::thread::hardware_concurrency())); // TODO: change limit

        boost::asio::thread_pool pool(threads); 
        std::vector<boost::unique_future<T::result_type> > futures;
        futures.reserve(threads);
        std::atomic<int> leftTasks; // TODO: change to volatile structure

        inputColsNumber = x.cols();
        auto lastLevelEvaluation = std::numeric_limits<double>::max();

        MatrixXd modifiedX(x.rows(), x.cols() + 1);
        modifiedX.col(x.cols()).setOnes();
        modifiedX.leftCols(x.cols()) = x;
        SplittedData data = splitData(modifiedX, y, testSize, shuffle, randomSeed);
        modifiedX.resize(0, 0);

        /*std::cout << data.xTrain << "\n\n";
        std::cout << data.xTest << "\n\n";
        std::cout << data.yTrain << "\n\n";
        std::cout << data.yTest << "\n\n";*/

        VectorC evaluationCoeffsVec;
        do {
            futures.clear();
            evaluationCoeffsVec.clear();
            auto combinations = getCombinations(data.xTrain.cols() - 1);
            evaluationCoeffsVec.resize(combinations.size());
            auto currLevelEvaluation = std::begin(evaluationCoeffsVec);
            for (auto it = std::begin(combinations); it != std::end(combinations); ++it, ++currLevelEvaluation)
                currLevelEvaluation->setCombination(std::move(*it));

            leftTasks = static_cast<int>(evaluationCoeffsVec.size());
            if (verbose) {
                progressBar = std::make_unique<ProgressBar>(
                    option::BarWidth{ 30 },
                    option::Start{ "LEVEL " + std::to_string(level) + " (" + std::to_string(evaluationCoeffsVec.size()) + " combinations) [" },
                    option::End{ "]" },
                    option::ShowElapsedTime{ true },
                    option::ShowPercentage{ true },
                    option::Lead{ ">" }
                );
                show_console_cursor(false);
                progressBar->set_progress(0);
            }
            decltype(auto) model = this;
            auto combsPortion = static_cast<int>(std::ceil(evaluationCoeffsVec.size() / static_cast<double>(threads)));
            for (auto i = 0; i * combsPortion < evaluationCoeffsVec.size(); ++i) {
                boost::packaged_task<void> pt([model = static_cast<const GMDH*>(model), &data = static_cast<const SplittedData&>(data),
                    &criterion = static_cast<const Criterion&>(criterion), &evaluationCoeffsVec, &leftTasks, verbose, combsPortion, i]() {
                    model->polinomialsEvaluation(data, criterion, std::begin(evaluationCoeffsVec) + combsPortion * i,
                        std::begin(evaluationCoeffsVec) + std::min(static_cast<size_t>(combsPortion * (i + 1)), evaluationCoeffsVec.size()),
                        &leftTasks, verbose); });
                futures.push_back(pt.get_future());
                post(pool, std::move(pt));
            }

            if (verbose) {
                while (leftTasks) {
                    if (progressBar->current() < 100.0 * (evaluationCoeffsVec.size() - leftTasks) / evaluationCoeffsVec.size())
                        progressBar->set_progress(100.0 * (evaluationCoeffsVec.size() - leftTasks) / evaluationCoeffsVec.size());
                    boost::this_thread::sleep_for(boost::chrono::milliseconds(20));
                }
                progressBar->set_progress(100);
            }
            else
                boost::when_all(futures.begin(), futures.end()).get();
        } while (nextLevelCondition(lastLevelEvaluation, kBest, p, evaluationCoeffsVec, criterion, data));

        show_console_cursor(true);
        return *this;   
    }

    PairMVXd convertToTimeSeries(VectorXd x, int lags)
    {
        VectorXd yTimeSeries = x.tail(x.size() - lags);
        MatrixXd xTimeSeries(x.size() - lags, lags);
        for (int i = 0; i < x.size() - lags; ++i)
            xTimeSeries.row(i) = x.segment(i, lags);
        return PairMVXd(xTimeSeries, yTimeSeries);
    }

    SplittedData splitData(const MatrixXd& x, const VectorXd& y, double testSize, bool shuffle, int randomSeed)
    {
        SplittedData data;
        if (!shuffle)
        {
            data.xTrain = x.topRows(x.rows() - round(x.rows() * testSize));
            data.xTest = x.bottomRows(round(x.rows() * testSize));
            data.yTrain = y.head(y.size() - round(y.size() * testSize));
            data.yTest = y.tail(round(y.size() * testSize));
        }
        else
        {
            if (randomSeed != 0)
                std::srand(randomSeed);
            else
                std::srand(std::time(NULL));

            VectorI shuffled_rows_indexes(x.rows());
            std::iota(shuffled_rows_indexes.begin(), shuffled_rows_indexes.end(), 0);
            std::random_shuffle(shuffled_rows_indexes.begin(), shuffled_rows_indexes.end());

            VectorI train_indexes(shuffled_rows_indexes.begin(), shuffled_rows_indexes.end() - round(x.rows() * testSize));
            VectorI test_indexes(shuffled_rows_indexes.end() - round(x.rows() * testSize), shuffled_rows_indexes.end());

            data.xTrain = x(train_indexes, Eigen::all);
            data.xTest = x(test_indexes, Eigen::all);
            data.yTrain = y(train_indexes);
            data.yTest = y(test_indexes);
        }
        return data;
    }

    std::string Combination::getInfoForSaving() const
    {
        std::stringstream info;
        info.precision(12); // TODOL maybe change precision
        for (auto i : _combination) info << i << ' ';
        info << "\n";
        for (auto i : _bestCoeffs) info << i << ' ';
        info << "\n";
        return info.str();
    }
}
<|MERGE_RESOLUTION|>--- conflicted
+++ resolved
@@ -18,14 +18,8 @@
     bool GMDH::nextLevelCondition(double &lastLevelEvaluation, int kBest, uint8_t p, VectorC& combinations, const Criterion& criterion, SplittedData& data) {
         
         VectorC _bestCombinations = getBestCombinations(combinations, kBest);
-<<<<<<< HEAD
-
-        // TODO: add threads or kBest value will be always small?
-        if (criterion.getClassName() == "SequentialCriterion") { // TODO: bad code style (maybe violation SOLID barbara liscoff principle)
-=======
-        if (criterion.getClassName() == "SequentialCriterion") {
+        if (criterion.getClassName() == "SequentialCriterion") { // TODO: bad code style
             // TODO: add threads or kBest value will be always small?
->>>>>>> b37401db
             for (auto combBegin = std::begin(_bestCombinations), combEnd = std::end(_bestCombinations); combBegin != combEnd; ++combBegin) {
                 auto pairCoeffsEvaluation = static_cast<const SequentialCriterion&>(criterion).recalculate(
                                             data.xTrain(Eigen::all, (*combBegin).combination()),
@@ -56,18 +50,18 @@
 #ifdef GMDH_LIB
             std::cout << DISPLAYEDWARNINGMSG("number of threads","threads = 1");
 #elif GMDH_MODULE
-    PyErr_WarnEx(PyExc_DeprecationWarning, DISPLAYEDWARNINGMSG("number of threads","threads = 1"), 1);
-#endif
-            threads = 1; // TODO: warning!!!
+    PyErr_WarnEx(PyExc_Warning, DISPLAYEDWARNINGMSG("number of threads","threads = 1"), 1);
+#endif
+            threads = 1;
             errorCode |= 1;
         }
         if (!p) {
 #ifdef GMDH_LIB
             std::cout << DISPLAYEDWARNINGMSG("number of p","p = 1");
 #elif GMDH_MODULE
-    PyErr_WarnEx(PyExc_DeprecationWarning, DISPLAYEDWARNINGMSG("number of p","p = 1"), 1);
-#endif
-            p = 1; // TODO: warning!!!
+    PyErr_WarnEx(PyExc_Warning, DISPLAYEDWARNINGMSG("number of p","p = 1"), 1);
+#endif
+            p = 1;
             errorCode |= 2;
         }
 #ifdef GMDH_LIB
@@ -146,13 +140,8 @@
         return currLevelEvaluation;
     }
 
-<<<<<<< HEAD
-    GMDH& GMDH::fit(const MatrixXd& x, const VectorXd& y, const Criterion& criterion, double testSize, bool shuffle, int randomSeed, 
-                    uint8_t p, int threads, int verbose) { 
-=======
     GMDH& GMDH::fit(const MatrixXd& x, const VectorXd& y, const Criterion& criterion, int kBest, double testSize, bool shuffle, int randomSeed,
-                    uint8_t p, int threads, int verbose) { // TODO: except threads, p = 0 error!!!
->>>>>>> b37401db
+                    uint8_t p, int threads, int verbose) {
 
         using namespace indicators;
         using T = boost::packaged_task<void>;
