--- conflicted
+++ resolved
@@ -55,7 +55,6 @@
         return modelName;
     }
 
-<<<<<<< HEAD
     VectorC GMDH::getBestCombinations(VectorC& combinations, int k) const
     {
         k = std::min(k, static_cast<int>(combinations.size()));
@@ -84,9 +83,6 @@
     GMDH& GMDH::fit(MatrixXd x, VectorXd y, const Criterion& criterion, double testSize, bool shuffle, int randomSeed, 
                     uint8_t p, int threads, int verbose) { // TODO: except threads, p = 0 error!!!
 
-=======
-    GMDH& GMDH::fit(MatrixXd x, VectorXd y, const Criterion& criterion, uint8_t p, int threads, int verbose) { 
->>>>>>> cf2cc39a
         using namespace indicators;
         using T = boost::packaged_task<void>;
         std::unique_ptr<ProgressBar> progressBar;
