--- conflicted
+++ resolved
@@ -1,80 +1,7 @@
 #include "gmdh.h"
 #include <stdio.h>
+
 namespace GMDH {
-
-<<<<<<< HEAD
-=======
-    void GMDH::polynomialsEvaluation(const SplittedData& data, const Criterion& criterion, 
-        IterC beginCoeffsVec, IterC endCoeffsVec, std::atomic<int> *leftTasks, bool verbose) const {
-        for (; beginCoeffsVec < endCoeffsVec; ++beginCoeffsVec) {
-            auto pairCoeffsEvaluation = criterion.calculate(data.xTrain(Eigen::all, (*beginCoeffsVec).combination()),
-                                                            data.xTest(Eigen::all, (*beginCoeffsVec).combination()),
-                                                            data.yTrain, data.yTest);
-            (*beginCoeffsVec).setEvaluation(pairCoeffsEvaluation.first);
-            (*beginCoeffsVec).setBestCoeffs(std::move(pairCoeffsEvaluation.second));
-            if (unlikely(verbose))
-                --(*leftTasks); // maybe bottle neck
-        }      
-    }
-
-    bool GMDH::nextLevelCondition(double &lastLevelEvaluation, int kBest, uint8_t pAverage, VectorC& combinations, 
-                                  const Criterion& criterion, SplittedData& data, double limit) {
-        
-        VectorC _bestCombinations = getBestCombinations(combinations, kBest);
-        if (criterion.getClassName() == "SequentialCriterion") { // TODO: bad code style
-            // TODO: add threads or kBest value will be always small?
-            for (auto combBegin = std::begin(_bestCombinations), 
-                       combEnd = std::end(_bestCombinations); combBegin != combEnd; ++combBegin) {
-                auto pairCoeffsEvaluation = static_cast<const SequentialCriterion&>(criterion).recalculate(
-                                            data.xTrain(Eigen::all, (*combBegin).combination()),
-                                            data.xTest(Eigen::all, (*combBegin).combination()),
-                                            data.yTrain, data.yTest, (*combBegin).bestCoeffs());
-                (*combBegin).setEvaluation(pairCoeffsEvaluation.first);
-            }
-            std::sort(std::begin(_bestCombinations), std::end(_bestCombinations));
-        }
-        double currLevelEvaluation = getMeanCriterionValue(_bestCombinations, pAverage);
-        //std::cout << "\n" << currLevelEvaluation << "\n";
-
-        if (lastLevelEvaluation - currLevelEvaluation > limit) {
-            bestCombinations[0] = std::move(_bestCombinations);
-            lastLevelEvaluation = currLevelEvaluation;
-            if (++level < data.xTrain.cols())
-                return true;
-        }
-        bestCombinations[0] = VectorC(1, bestCombinations[0][0]); // TODO: add removeExtraCombinations() method
-        return false;
-    }
-
-    int GMDH::verifyInputData(uint8_t &pAverage, int &threads) const {
-        auto errorCode{ 0 };
-#ifdef GMDH_LIB
-            std::cout << DISPLAYEDCOLORWARNING;
-#endif
-        if (threads < -1 || !threads) {
-#ifdef GMDH_LIB
-            std::cout << DISPLAYEDWARNINGMSG("number of threads","threads = 1");
-#elif GMDH_MODULE
-    PyErr_WarnEx(PyExc_Warning, DISPLAYEDWARNINGMSG("number of threads","threads = 1"), 1);
-#endif
-            threads = 1;
-            errorCode |= 1;
-        }
-        if (!pAverage) {
-#ifdef GMDH_LIB
-            std::cout << DISPLAYEDWARNINGMSG("number of pAverage","pAverage = 1");
-#elif GMDH_MODULE
-    PyErr_WarnEx(PyExc_Warning, DISPLAYEDWARNINGMSG("number of pAverage","pAverage = 1"), 1);
-#endif
-            pAverage = 1;
-            errorCode |= 2;
-        }
-#ifdef GMDH_LIB
-            std::cout << DISPLAYEDCOLORINFO;
-#endif
-        return errorCode;
-    }
->>>>>>> 01662eb4
 /*
     int GMDH::calculateLeftTasksForVerbose(const std::vector<std::shared_ptr<std::vector<Combination>::iterator >> beginTasksVec, 
     const std::vector<std::shared_ptr<std::vector<Combination>::iterator >> endTasksVec) const {
@@ -177,6 +104,7 @@
             if (++level < data.xTrain.cols())
                 return true;
         }
+        bestCombinations[0] = VectorC(1, bestCombinations[0][0]); // TODO: add removeExtraCombinations() method
         return false;
     }
 
@@ -266,7 +194,6 @@
         return *this;   
     }
 
-<<<<<<< HEAD
     int validateInputData(double *testSize, uint8_t *pAverage, int *threads) {
         auto errorCode{ 0 };
 #ifdef GMDH_LIB
@@ -309,7 +236,8 @@
             std::cout << DISPLAYEDCOLORINFO;
 #endif
         return errorCode;
-=======
+    }
+
     std::string GMDH::getPolynomialCoeff(double coeff, int coeffIndex) const {
         return ((coeff > 0) ? ((coeffIndex > 0) ? " + " : " ") : " - ") + std::to_string(abs(coeff));
     }
@@ -332,7 +260,6 @@
                 polynomialStr += "\n";
         }
         return polynomialStr;
->>>>>>> 01662eb4
     }
 
     PairMVXd timeSeriesTransformation(VectorXd x, int lags) {
