#include "multi.h"

namespace GMDH {

    VectorVu16 MULTI::generateCombinations(int n_cols) const {
        VectorVu16 combs;
        if (level == 1)
            return nChooseK(n_cols, level);

<<<<<<< HEAD
        for (auto comb : bestCombinations[0]) {
            for (int i = 0; i < n_cols; ++i) {
                VectorU16 temp(comb.combination());
                if (std::find(temp.begin(), temp.end(), i) == temp.end()) {
=======
        for (auto comb : bestCombinations[0])
        {
            for (auto i = 0; i < n; ++i)
            {
                auto temp{ comb.combination() };
                if (std::find(std::begin(temp), std::end(temp), i) == std::end(temp))
                {
>>>>>>> f9793928
                    temp.push_back(i);
                    std::sort(std::begin(temp), std::end(temp));
                    if (std::find(std::begin(combs), std::end(combs), temp) == std::end(combs))
                        combs.push_back(std::move(temp));
                }
            }
        }
        return combs;
    }

    MULTI::MULTI() {
        bestCombinations.resize(1);
    }

    int MULTI::save(const std::string& path) const {
        std::ofstream modelFile;
        modelFile.open(path);
        if (!modelFile.is_open())
            return -1; // TODO: throw exception for Python???
        else {
            modelFile << getModelName() << "\n"
            << inputColsNumber << "\n"
            << bestCombinations[0][0].getInfoForSaving();
            modelFile.close();
        }
        return 0;
    }

    int MULTI::load(const std::string& path) {
        inputColsNumber = 0;
        bestCombinations.clear();
        bestCombinations.resize(1);

        std::ifstream modelFile;
        modelFile.open(path);
        if (!modelFile.is_open())
            return -1; // TODO: throw exception for Python???
        else {
            std::string modelName;
            modelFile >> modelName;
            if (modelName != getModelName())
                return -2; // TODO: throw exception for Python???
            else {
                (modelFile >> inputColsNumber).get();

                std::string colsIndexesLine;
                VectorU16 bestColsIndexes;
                std::getline(modelFile, colsIndexesLine);
                std::stringstream indexStream{ colsIndexesLine };
                uint16_t index;
                while (indexStream >> index)
                    bestColsIndexes.push_back(index);


                std::string coeffsLine;
                std::vector<double> coeffs;
                std::getline(modelFile, coeffsLine);
                std::stringstream coeffsStream{ coeffsLine };
                double coeff;
                while (coeffsStream >> coeff)
                    coeffs.push_back(coeff);

<<<<<<< HEAD
                bestCombinations[0].push_back(Combination(std::move(bestColsIndexes), 
                                              Map<VectorXd>(coeffs.data(), coeffs.size())));
=======
                bestCombinations[0].push_back({ std::move(bestColsIndexes), Map<VectorXd>(coeffs.data(), coeffs.size()) });
>>>>>>> f9793928
            }
            modelFile.close();
        }
        return 0;
    }

<<<<<<< HEAD
    GMDH& MULTI::fit(const MatrixXd& x, const VectorXd& y, const Criterion& criterion, int kBest, double testSize, 
                     bool shuffle, int randomSeed, uint8_t pAverage, int threads, int verbose, double limit) {
        return GMDH::fit(x, y, criterion, kBest, testSize, shuffle, randomSeed, pAverage, threads, verbose, limit);
    }

    double MULTI::predict(const RowVectorXd& x) const {
        return predict(MatrixXd(x))[0];
    }

    VectorXd MULTI::predict(const MatrixXd& x) const {
        MatrixXd modifiedX(x.rows(), x.cols() + 1);
=======
    double MULTI::predict(const RowVectorXd& x) const
    {
        return predict(MatrixXd(x))[0];
    }

    VectorXd MULTI::predict(const MatrixXd& x) const
    {
        if (inputColsNumber != x.cols())
            throw GmdhException(GMDHPREDICTEXCEPTIONMSG);
        MatrixXd modifiedX{ x.rows(), x.cols() + 1 };
>>>>>>> f9793928
        modifiedX.col(x.cols()).setOnes();
        modifiedX.leftCols(x.cols()) = x;
        return modifiedX(Eigen::all, bestCombinations[0][0].combination()) * bestCombinations[0][0].bestCoeffs();
    }

<<<<<<< HEAD
    std::string MULTI::getBestPolynomial() const {
        std::string polynomialStr = "y =";
        auto bestColsIndexes = bestCombinations[0][0].combination();
        auto bestCoeffs = bestCombinations[0][0].bestCoeffs();
        for (int i = 0; i < bestColsIndexes.size(); ++i) {
=======
    std::string MULTI::getBestPolynomial() const
    {
        std::string polynomialStr{ "y =" };
        auto bestColsIndexes{ bestCombinations[0][0].combination() };
        auto bestCoeffs{ bestCombinations[0][0].bestCoeffs() };
        for (auto i = 0; i < bestColsIndexes.size(); ++i) {
>>>>>>> f9793928
            if (bestCoeffs[i] > 0) {
                if (i > 0)
                    polynomialStr += " + ";
                else
                    polynomialStr += " ";
            }
            else
                polynomialStr += " - ";
            polynomialStr += std::to_string(abs(bestCoeffs[i]));
            if (i != bestColsIndexes.size() - 1)
                polynomialStr += "*x" + std::to_string(bestColsIndexes[i] + 1);
        }
        return polynomialStr;
    }
}<|MERGE_RESOLUTION|>--- conflicted
+++ resolved
@@ -7,20 +7,10 @@
         if (level == 1)
             return nChooseK(n_cols, level);
 
-<<<<<<< HEAD
         for (auto comb : bestCombinations[0]) {
-            for (int i = 0; i < n_cols; ++i) {
-                VectorU16 temp(comb.combination());
-                if (std::find(temp.begin(), temp.end(), i) == temp.end()) {
-=======
-        for (auto comb : bestCombinations[0])
-        {
-            for (auto i = 0; i < n; ++i)
-            {
+            for (auto i = 0; i < n_cols; ++i) {
                 auto temp{ comb.combination() };
-                if (std::find(std::begin(temp), std::end(temp), i) == std::end(temp))
-                {
->>>>>>> f9793928
+                if (std::find(std::begin(temp), std::end(temp), i) == std::end(temp)) {
                     temp.push_back(i);
                     std::sort(std::begin(temp), std::end(temp));
                     if (std::find(std::begin(combs), std::end(combs), temp) == std::end(combs))
@@ -83,61 +73,32 @@
                 while (coeffsStream >> coeff)
                     coeffs.push_back(coeff);
 
-<<<<<<< HEAD
-                bestCombinations[0].push_back(Combination(std::move(bestColsIndexes), 
-                                              Map<VectorXd>(coeffs.data(), coeffs.size())));
-=======
                 bestCombinations[0].push_back({ std::move(bestColsIndexes), Map<VectorXd>(coeffs.data(), coeffs.size()) });
->>>>>>> f9793928
             }
             modelFile.close();
         }
         return 0;
     }
 
-<<<<<<< HEAD
-    GMDH& MULTI::fit(const MatrixXd& x, const VectorXd& y, const Criterion& criterion, int kBest, double testSize, 
-                     bool shuffle, int randomSeed, uint8_t pAverage, int threads, int verbose, double limit) {
-        return GMDH::fit(x, y, criterion, kBest, testSize, shuffle, randomSeed, pAverage, threads, verbose, limit);
-    }
-
-    double MULTI::predict(const RowVectorXd& x) const {
-        return predict(MatrixXd(x))[0];
-    }
-
-    VectorXd MULTI::predict(const MatrixXd& x) const {
-        MatrixXd modifiedX(x.rows(), x.cols() + 1);
-=======
     double MULTI::predict(const RowVectorXd& x) const
     {
         return predict(MatrixXd(x))[0];
     }
 
-    VectorXd MULTI::predict(const MatrixXd& x) const
-    {
+    VectorXd MULTI::predict(const MatrixXd& x) const {
         if (inputColsNumber != x.cols())
             throw GmdhException(GMDHPREDICTEXCEPTIONMSG);
         MatrixXd modifiedX{ x.rows(), x.cols() + 1 };
->>>>>>> f9793928
         modifiedX.col(x.cols()).setOnes();
         modifiedX.leftCols(x.cols()) = x;
         return modifiedX(Eigen::all, bestCombinations[0][0].combination()) * bestCombinations[0][0].bestCoeffs();
     }
 
-<<<<<<< HEAD
     std::string MULTI::getBestPolynomial() const {
-        std::string polynomialStr = "y =";
-        auto bestColsIndexes = bestCombinations[0][0].combination();
-        auto bestCoeffs = bestCombinations[0][0].bestCoeffs();
-        for (int i = 0; i < bestColsIndexes.size(); ++i) {
-=======
-    std::string MULTI::getBestPolynomial() const
-    {
         std::string polynomialStr{ "y =" };
         auto bestColsIndexes{ bestCombinations[0][0].combination() };
         auto bestCoeffs{ bestCombinations[0][0].bestCoeffs() };
         for (auto i = 0; i < bestColsIndexes.size(); ++i) {
->>>>>>> f9793928
             if (bestCoeffs[i] > 0) {
                 if (i > 0)
                     polynomialStr += " + ";
