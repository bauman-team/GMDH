--- conflicted
+++ resolved
@@ -70,13 +70,9 @@
 
     //std::cout << "Original time series:\n" << x << "\n\n";
 
-<<<<<<< HEAD
-    GMDH::COMBI combi;
-    combi.fit(splittedData.xTrain, splittedData.yTrain, GMDH::RegularityCriterionTS(testSize, GMDH::Solver::fast), 1, -1, 1);
-=======
+
     GMDH::MULTI multi;
-    multi.fit(splittedData.xTrain, splittedData.yTrain, GMDH::RegularityCriterionTS(testSize, GMDH::Solver::fast), 3, 1);
->>>>>>> c75e01f8
+    multi.fit(splittedData.xTrain, splittedData.yTrain, GMDH::RegularityCriterionTS(testSize, GMDH::Solver::fast), 3, 1, 1);
 
     std::cout << "The best polynom:\n" << multi.getBestPolynomial() << std::endl;
 
