#pragma once
#define BOOST_THREAD_PROVIDES_FUTURE_WHEN_ALL_WHEN_ANY

#include <vector>
#include <cmath>
#include <numeric>
#include <cstdint>
#include <utility>
#include <string>
#include <fstream>
#include <sstream>
#include <ctime>
#include <algorithm>
#include <atomic>
#include <map>
#include <set>

#include <Eigen/Dense>

#include <boost/asio.hpp>
#include <boost/function.hpp>
#include <boost/bind/bind.hpp>
#include <boost/thread/thread.hpp>
#include <boost/thread/future.hpp>
#include <boost/type_index.hpp>
#include <boost/chrono.hpp>

#include <indicators/progress_bar.hpp>
#include <indicators/cursor_control.hpp>
#include <indicators/block_progress_bar.hpp>


#include "gmdh_lib.h"

#ifdef GMDH_MODULE
    #include <pybind11/pybind11.h>
#endif

#ifdef __GNUC__
    #define likely(expr)    (__builtin_expect(!!(expr), 1))
    #define unlikely(expr)  (__builtin_expect(!!(expr), 0))
#else
    #define likely(expr)    expr
    #define unlikely(expr)  expr
#endif

#ifdef GMDH_LIB
    #define DISPLAYEDCOLORWARNING "\033[33m"
    #define DISPLAYEDCOLORINFO "\033[0m"
#endif
#define DISPLAYEDWARNINGMSG(expr, param) "\nWarning! The input " expr " is incorrect!\nThe default value is used (" param ")!\n"

namespace GMDH {

using namespace Eigen;

using VectorU16 = std::vector<uint16_t>;
using IterU16 = VectorU16::iterator;
using VectorVu16 = std::vector<VectorU16>;
using PairDVXd = std::pair<double, VectorXd>;
using PairMVXd = std::pair<MatrixXd, VectorXd>;
using VectorI = std::vector<int>;

class Criterion;

struct GMDH_API SplittedData {
    MatrixXd xTrain;
    MatrixXd xTest;
    VectorXd yTrain;
    VectorXd yTest;
};

class GMDH_API Combination { // TODO: move to separate file
    VectorU16 _combination;
    VectorXd _bestCoeffs;
    double _evaluation;
public:
    Combination() {}
    Combination(VectorU16 comb) : _combination(comb) {} 
    Combination(VectorU16&& comb, VectorXd&& coeffs) : _combination(std::move(comb)), _bestCoeffs(std::move(coeffs)) {} 
    const VectorU16& combination() const { return _combination; }
    const VectorXd& bestCoeffs() const { return _bestCoeffs; }
    double evaluation() const { return _evaluation; }

    void setCombination(VectorU16&& combination) { _combination = std::move(combination); }
    void setBestCoeffs(VectorXd&& bestCoeffs) { _bestCoeffs = std::move(bestCoeffs);}
    void setEvaluation(double evaluation) { _evaluation = evaluation; }

    bool operator<(const Combination& comb) { return _evaluation < comb._evaluation; }

    std::string getInfoForSaving() const;

};

using VectorC = std::vector<Combination>;
using IterC = VectorC::iterator;
using cIterC = VectorC::const_iterator;
    

class GMDH_API GMDH {
<<<<<<< HEAD
    void polinomialsEvaluation(const SplittedData& data, const Criterion& criterion, IterC beginCoeffsVec, IterC endCoeffsVec, std::atomic<int> *leftTasks, bool verbose) const;
    virtual bool nextLevelCondition(double &lastLevelEvaluation, uint8_t p, VectorC& combinations, const Criterion& criterion, const SplittedData& data);
    int verifyInputData(uint8_t &p, int &threads) const; // TODO: add verify testSize, shuffle for TS
=======
>>>>>>> b37401db
    //int calculateLeftTasksForVerbose(const std::vector<std::shared_ptr<std::vector<Combination>::iterator> > beginTasksVec, 
    //const std::vector<std::shared_ptr<std::vector<Combination>::iterator> > endTasksVec) const;
protected:

    int level;
    int inputColsNumber; // TODO: maybe delete???
    std::vector<VectorC> bestCombinations;

    std::string getModelName() const;
    VectorVu16 nChooseK(int n, int k) const;
    virtual VectorVu16 getCombinations(int n) const = 0;
    virtual VectorC getBestCombinations(VectorC& combinations, int k) const;
    double getMeanCriterionValue(const VectorC& sortedCombinations, int k) const;
    virtual void polinomialsEvaluation(const SplittedData& data, const Criterion& criterion, IterC beginCoeffsVec, IterC endCoeffsVec, std::atomic<int>* leftTasks, bool verbose) const;
    virtual bool nextLevelCondition(double& lastLevelEvaluation, int kBest, uint8_t p, VectorC& combinations, const Criterion& criterion, SplittedData& data);
   
    GMDH& fit(const MatrixXd& x, const VectorXd& y, const Criterion& criterion, int kBest, double testSize = 0.5, bool shuffle = false,
        int randomSeed = 0, uint8_t p = 1, int threads = 1, int verbose = 0);

public:
    GMDH() : level(1) {}
    virtual int save(const std::string& path) const = 0;
    virtual int load(const std::string& path) = 0;

    virtual double predict(const RowVectorXd& x) const = 0;
    virtual VectorXd predict(const MatrixXd& x) const = 0;
    virtual std::string getBestPolynomial() const = 0;
};

PairMVXd GMDH_API convertToTimeSeries(VectorXd x, int lags);
SplittedData GMDH_API splitData(const MatrixXd& x, const VectorXd& y, double testSize = 0.2, bool shuffle = false, int randomSeed = 0);
}

#include "criterion.h"<|MERGE_RESOLUTION|>--- conflicted
+++ resolved
@@ -98,18 +98,13 @@
     
 
 class GMDH_API GMDH {
-<<<<<<< HEAD
-    void polinomialsEvaluation(const SplittedData& data, const Criterion& criterion, IterC beginCoeffsVec, IterC endCoeffsVec, std::atomic<int> *leftTasks, bool verbose) const;
-    virtual bool nextLevelCondition(double &lastLevelEvaluation, uint8_t p, VectorC& combinations, const Criterion& criterion, const SplittedData& data);
-    int verifyInputData(uint8_t &p, int &threads) const; // TODO: add verify testSize, shuffle for TS
-=======
->>>>>>> b37401db
+    int verifyInputData(uint8_t& p, int& threads) const; // TODO: add verify testSize
     //int calculateLeftTasksForVerbose(const std::vector<std::shared_ptr<std::vector<Combination>::iterator> > beginTasksVec, 
     //const std::vector<std::shared_ptr<std::vector<Combination>::iterator> > endTasksVec) const;
 protected:
 
     int level;
-    int inputColsNumber; // TODO: maybe delete???
+    int inputColsNumber;
     std::vector<VectorC> bestCombinations;
 
     std::string getModelName() const;
