#pragma once
#define BOOST_THREAD_PROVIDES_FUTURE_WHEN_ALL_WHEN_ANY

#include <vector>
#include <cmath>
#include <numeric>
#include <cstdint>
#include <utility>
#include <string>
#include <fstream>
#include <sstream>
#include <ctime>
#include <algorithm>
#include <atomic>
#include <map>

#include <Eigen/Dense>

#include <boost/asio.hpp>
#include <boost/function.hpp>
#include <boost/bind/bind.hpp>
#include <boost/thread/thread.hpp>
#include <boost/thread/future.hpp>
#include <boost/type_index.hpp>
#include <boost/chrono.hpp>

#include <indicators/progress_bar.hpp>
#include <indicators/cursor_control.hpp>
#include <indicators/block_progress_bar.hpp>

#include "gmdh_lib.h"

#ifdef __GNUC__
    #define likely(expr)    (__builtin_expect(!!(expr), 1))
    #define unlikely(expr)  (__builtin_expect(!!(expr), 0))
#else
    #define likely(expr)    expr
    #define unlikely(expr)  expr
#endif

namespace GMDH {

using namespace Eigen;

using VectorU16 = std::vector<uint16_t>;
using IterU16 = VectorU16::iterator;
using VectorVu16 = std::vector<VectorU16>;
using PairDVXd = std::pair<double, VectorXd>;
using PairMVXd = std::pair<MatrixXd, VectorXd>;
using VectorI = std::vector<int>;

class Criterion;

struct GMDH_API SplittedData {
    MatrixXd xTrain;
    MatrixXd xTest;
    VectorXd yTrain;
    VectorXd yTest;
};

class GMDH_API Combination { // TODO: move to separate file
    VectorU16 _combination;
    VectorXd _bestCoeffs;
    double _evaluation;
public:
    Combination() {}
    Combination(VectorU16 comb) : _combination(comb) {} 
    Combination(VectorU16&& comb, VectorXd&& coeffs) : _combination(std::move(comb)), _bestCoeffs(std::move(coeffs)) {} 
    const VectorU16& combination() const { return _combination; }
    const VectorXd& bestCoeffs() const { return _bestCoeffs; }
    double evaluation() const { return _evaluation; }

    void setCombination(VectorU16&& combination) { _combination = std::move(combination); }
    void setBestCoeffs(VectorXd&& bestCoeffs) { _bestCoeffs = std::move(bestCoeffs);}
    void setEvaluation(double evaluation) { _evaluation = evaluation; }

    bool operator<(const Combination& comb) { return _evaluation < comb._evaluation; }

};

using VectorC = std::vector<Combination>;
using IterC = VectorC::iterator;
using cIterC = VectorC::const_iterator;
    

<<<<<<< HEAD
class GMDH {
    void polinomialsEvaluation(const SplittedData& data, const Criterion& criterion,
=======
class GMDH_API GMDH {
    void polinomialsEvaluation(const MatrixXd& x, const VectorXd& y, const Criterion& criterion, 
>>>>>>> cf2cc39a
        IterC beginCoeffsVec, IterC endCoeffsVec, std::atomic<int> *leftTasks, bool verbose) const;
    virtual bool nextLevelCondition(double &lastLevelEvaluation, uint8_t p, VectorC& combinations, const Criterion& criterion, const SplittedData& data);
    //int calculateLeftTasksForVerbose(const std::vector<std::shared_ptr<std::vector<Combination>::iterator> > beginTasksVec, 
    //const std::vector<std::shared_ptr<std::vector<Combination>::iterator> > endTasksVec) const;
protected:

    int level;
    int inputColsNumber; // TODO: maybe delete???
    VectorC bestCombinations;

    int kBest;

    std::string getModelName() const;
    virtual VectorVu16 getCombinations(int n, int k) const = 0;
    virtual VectorC getBestCombinations(VectorC& combinations, int k) const;
    double getMeanCriterionValue(const VectorC& sortedCombinations, int k) const;

    GMDH& fit(MatrixXd x, VectorXd y, const Criterion& criterion, double testSize = 0.5, bool shuffle = false,
        int randomSeed = 0, uint8_t p = 1, int threads = 1, int verbose = 0);

public:
    GMDH() : level(1) { }
    virtual int save(const std::string& path) const = 0;
    virtual int load(const std::string& path) = 0;

    virtual double predict(const RowVectorXd& x) const = 0;
    virtual VectorXd predict(const MatrixXd& x) const = 0;
    virtual std::string getBestPolynomial() const = 0;
};


//mat polynomailFeatures(const mat X, int max_degree);
<<<<<<< HEAD
PairMVXd convertToTimeSeries(VectorXd x, int lags);
SplittedData splitData(MatrixXd x, VectorXd y, double testSize = 0.2, bool shuffle = false, int randomSeed = 0);
=======
PairMVXd GMDH_API convertToTimeSeries(VectorXd x, int lags);
SplittedData GMDH_API splitTimeSeries(MatrixXd x, VectorXd y, double testSize = 0.2);
SplittedData GMDH_API splitData(MatrixXd x, VectorXd y, double testSize = 0.2, bool shuffle = true, int randomSeed = 0);
>>>>>>> cf2cc39a

}

#include "criterion.h"<|MERGE_RESOLUTION|>--- conflicted
+++ resolved
@@ -83,14 +83,8 @@
 using cIterC = VectorC::const_iterator;
     
 
-<<<<<<< HEAD
-class GMDH {
-    void polinomialsEvaluation(const SplittedData& data, const Criterion& criterion,
-=======
 class GMDH_API GMDH {
-    void polinomialsEvaluation(const MatrixXd& x, const VectorXd& y, const Criterion& criterion, 
->>>>>>> cf2cc39a
-        IterC beginCoeffsVec, IterC endCoeffsVec, std::atomic<int> *leftTasks, bool verbose) const;
+    void polinomialsEvaluation(const SplittedData& data, const Criterion& criterion, IterC beginCoeffsVec, IterC endCoeffsVec, std::atomic<int> *leftTasks, bool verbose) const;
     virtual bool nextLevelCondition(double &lastLevelEvaluation, uint8_t p, VectorC& combinations, const Criterion& criterion, const SplittedData& data);
     //int calculateLeftTasksForVerbose(const std::vector<std::shared_ptr<std::vector<Combination>::iterator> > beginTasksVec, 
     //const std::vector<std::shared_ptr<std::vector<Combination>::iterator> > endTasksVec) const;
@@ -122,15 +116,8 @@
 
 
 //mat polynomailFeatures(const mat X, int max_degree);
-<<<<<<< HEAD
-PairMVXd convertToTimeSeries(VectorXd x, int lags);
-SplittedData splitData(MatrixXd x, VectorXd y, double testSize = 0.2, bool shuffle = false, int randomSeed = 0);
-=======
 PairMVXd GMDH_API convertToTimeSeries(VectorXd x, int lags);
-SplittedData GMDH_API splitTimeSeries(MatrixXd x, VectorXd y, double testSize = 0.2);
-SplittedData GMDH_API splitData(MatrixXd x, VectorXd y, double testSize = 0.2, bool shuffle = true, int randomSeed = 0);
->>>>>>> cf2cc39a
-
+SplittedData GMDH_API splitData(MatrixXd x, VectorXd y, double testSize = 0.2, bool shuffle = false, int randomSeed = 0);
 }
 
 #include "criterion.h"