--- conflicted
+++ resolved
@@ -46,19 +46,6 @@
             "criterionType"_a, "solver"_a = GMDH::Solver::balanced);
 
     py::class_<GMDH::ParallelCriterion, GMDH::Criterion>(m, "ParallelCriterion")
-<<<<<<< HEAD
-        .def(py::init<GMDH::CriterionType, GMDH::CriterionType, double, GMDH::Solver>(), "", 
-            "criterionType"_a, "secondCriterionType"_a, "alpha"_a = 0.5, "solver"_a = GMDH::Solver::balanced)
-        .def("getClassName", &GMDH::ParallelCriterion::getClassName)
-        .def("calculate", &GMDH::ParallelCriterion::calculate);
-
-    py::class_<GMDH::SequentialCriterion, GMDH::Criterion>(m, "SequentialCriterion")
-        .def(py::init<GMDH::CriterionType, GMDH::CriterionType, GMDH::Solver>(), "", 
-            "criterionType"_a, "secondCriterionType"_a, "solver"_a = GMDH::Solver::balanced)
-        .def("getClassName", &GMDH::SequentialCriterion::getClassName)
-        .def("calculate", &GMDH::SequentialCriterion::calculate)
-        .def("recalculate", &GMDH::SequentialCriterion::recalculate);
-=======
         .def(py::init<GMDH::CriterionType, GMDH::CriterionType, double, GMDH::Solver>(), 
             "", 
             "criterionType"_a, "secondCriterionType"_a, "alpha"_a = 0.5, "solver"_a = GMDH::Solver::balanced);
@@ -67,22 +54,11 @@
         .def(py::init<GMDH::CriterionType, GMDH::CriterionType, GMDH::Solver>(), 
             "", 
             "criterionType"_a, "secondCriterionType"_a, "solver"_a = GMDH::Solver::balanced);
->>>>>>> f9793928
 
     py::class_<GMDH::GMDH>(m, "GMDH");
 
     py::class_<GMDH::MULTI, GMDH::GMDH>(m, "MULTI")
         .def(py::init<>())
-<<<<<<< HEAD
-        .def("save", &GMDH::MULTI::save)
-        .def("load", &GMDH::MULTI::load)
-        .def("predict", static_cast<double (GMDH::MULTI::*) (const Eigen::RowVectorXd&) const>(&GMDH::MULTI::predict))
-        .def("predict", static_cast<Eigen::VectorXd(GMDH::MULTI::*) (const Eigen::MatrixXd&) const>(&GMDH::MULTI::predict))
-        .def("fit", &GMDH::MULTI::fit, py::call_guard<py::scoped_ostream_redirect, py::scoped_estream_redirect>(), 
-            "This method used for training model",
-            "x"_a, "y"_a, "criterion"_a, "kBest"_a, "testSize"_a = 0.5, "shuffle"_a = false, "randomSeed"_a = 0,
-            "pAverage"_a = 1, "threads"_a = 1, "verbose"_a = 0, "limit"_a = 0)
-=======
         .def("save", &GMDH::MULTI::save,
             "",
             "path"_a)
@@ -97,22 +73,12 @@
             "x"_a)
         .def("fit", &GMDH::MULTI::fit, py::call_guard<py::scoped_ostream_redirect, py::scoped_estream_redirect>(), 
             "This method used for training model",
-            "x"_a, "y"_a, "criterion"_a, "kBest"_a, "testSize"_a = 0.5, "shuffle"_a = false, "randomSeed"_a = 0, "p"_a = 1, "threads"_a = 1, "verbose"_a = 0)
->>>>>>> f9793928
+            "x"_a, "y"_a, "criterion"_a, "kBest"_a, "testSize"_a = 0.5, "shuffle"_a = false, "randomSeed"_a = 0, 
+            "pAverage"_a = 1, "threads"_a = 1, "verbose"_a = 0,  "limit"_a = 0)
         .def("getBestPolynomial", &GMDH::MULTI::getBestPolynomial);
 
     py::class_<GMDH::COMBI, GMDH::MULTI>(m, "COMBI")
         .def(py::init<>())
-<<<<<<< HEAD
-        .def("save", &GMDH::COMBI::save)
-        .def("load", &GMDH::COMBI::load)
-        .def("predict", static_cast<double (GMDH::COMBI::*) (const Eigen::RowVectorXd&) const>(&GMDH::COMBI::predict))
-        .def("predict", static_cast<Eigen::VectorXd (GMDH::COMBI::*) (const Eigen::MatrixXd&) const>(&GMDH::COMBI::predict))
-        .def("fit", &GMDH::COMBI::fit, py::call_guard<py::scoped_ostream_redirect, py::scoped_estream_redirect>(), 
-            "This method used for training model",
-            "x"_a, "y"_a, "criterion"_a, "testSize"_a = 0.5, "shuffle"_a = false, "randomSeed"_a = 0, 
-            "pAverage"_a = 1, "threads"_a = 1, "verbose"_a = 0, "limit"_a = 0)
-=======
         .def("save", &GMDH::COMBI::save,
             "",
             "path"_a)
@@ -127,28 +93,12 @@
             "x"_a)
         .def("fit", &GMDH::COMBI::fit, py::call_guard<py::scoped_ostream_redirect, py::scoped_estream_redirect>(), 
             "This method used for training model",
-            "x"_a, "y"_a, "criterion"_a, "testSize"_a = 0.5, "shuffle"_a = false, "randomSeed"_a = 0, "p"_a = 1, "threads"_a = 1, "verbose"_a = 0)
->>>>>>> f9793928
+            "x"_a, "y"_a, "criterion"_a, "testSize"_a = 0.5, "shuffle"_a = false, "randomSeed"_a = 0, 
+            "pAverage"_a = 1, "threads"_a = 1, "verbose"_a = 0,  "limit"_a = 0)
         .def("getBestPolynomial", &GMDH::COMBI::getBestPolynomial);
 
     py::class_<GMDH::MIA, GMDH::GMDH>(m, "MIA")
         .def(py::init<>())
-<<<<<<< HEAD
-        .def("save", &GMDH::MIA::save)
-        .def("load", &GMDH::MIA::load)
-        .def("predict", static_cast<double (GMDH::MIA::*) (const Eigen::RowVectorXd&) const>(&GMDH::MIA::predict))
-        .def("predict", static_cast<Eigen::VectorXd(GMDH::MIA::*) (const Eigen::MatrixXd&) const>(&GMDH::MIA::predict))
-        .def("fit", &GMDH::MIA::fit, py::call_guard<py::scoped_ostream_redirect, py::scoped_estream_redirect>(), 
-            "This method used for training model",
-            "x"_a, "y"_a, "criterion"_a, "kBest"_a, "polynomialType"_a = GMDH::PolynomialType::quadratic, 
-            "testSize"_a = 0.5, "shuffle"_a = false, "randomSeed"_a = 0, "pAverage"_a = 1, "threads"_a = 1, 
-            "verbose"_a = 0, "limit"_a = 0)
-        .def("getBestPolynomial", &GMDH::MIA::getBestPolynomial);
-
-    //m.def("polynomailFeatures", &polynomailFeatures);
-    m.def("timeSeriesTransformation", &GMDH::timeSeriesTransformation);
-    m.def("splitData", &GMDH::splitData);
-=======
         .def("save", &GMDH::MIA::save,
             "",
             "path"_a)
@@ -164,15 +114,14 @@
         .def("fit", &GMDH::MIA::fit, py::call_guard<py::scoped_ostream_redirect, py::scoped_estream_redirect>(), 
             "This method used for training model",
             "x"_a, "y"_a, "criterion"_a, "kBest"_a, "polynomialType"_a = GMDH::PolynomialType::quadratic, "testSize"_a = 0.5, 
-            "shuffle"_a = false, "randomSeed"_a = 0, "p"_a = 1, "threads"_a = 1, "verbose"_a = 0)
+            "shuffle"_a = false, "randomSeed"_a = 0, "pAverage"_a = 1, "threads"_a = 1, "verbose"_a = 0, "limit"_a = 0)
         .def("getBestPolynomial", &GMDH::MIA::getBestPolynomial);
 
     //m.def("polynomailFeatures", &polynomailFeatures);
-    m.def("convertToTimeSeries", &GMDH::convertToTimeSeries,
+    m.def("timeSeriesTransformation", &GMDH::timeSeriesTransformation,
         "",
         "x"_a, "lags"_a);
     m.def("splitData", &GMDH::splitData,
         "",
         "x"_a, "y"_a, "testSize"_a = 0.2, "shuffle"_a = false, "randomSeed"_a = 0);
->>>>>>> f9793928
 }